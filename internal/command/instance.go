--- conflicted
+++ resolved
@@ -413,6 +413,7 @@
 			smtpConfig.SMTP.User,
 			[]byte(smtpConfig.SMTP.Password),
 			smtpConfig.Tls,
+			smtpConfig.SMTP.ProviderType,
 		),
 	)
 }
@@ -504,51 +505,11 @@
 	)
 }
 
-<<<<<<< HEAD
-	addGeneratedDomain, err := c.addGeneratedInstanceDomain(ctx, instanceAgg, setup.InstanceName)
-	if err != nil {
-		return "", "", nil, nil, err
-	}
-	validations = append(validations, addGeneratedDomain...)
-	if setup.CustomDomain != "" {
-		validations = append(validations,
-			c.addInstanceDomain(instanceAgg, setup.CustomDomain, false),
-			setPrimaryInstanceDomain(instanceAgg, setup.CustomDomain),
-		)
-	}
-
-	if setup.SMTPConfiguration != nil {
-		validations = append(validations,
-			c.prepareAddSMTPConfig(
-				instanceAgg,
-				setup.SMTPConfiguration.From,
-				setup.SMTPConfiguration.FromName,
-				setup.SMTPConfiguration.ReplyToAddress,
-				setup.SMTPConfiguration.SMTP.Host,
-				setup.SMTPConfiguration.SMTP.User,
-				[]byte(setup.SMTPConfiguration.SMTP.Password),
-				setup.SMTPConfiguration.Tls,
-				setup.SMTPConfiguration.SMTP.ProviderType,
-			),
-		)
-	}
-
-	if setup.OIDCSettings != nil {
-		validations = append(validations,
-			c.prepareAddOIDCSettings(
-				instanceAgg,
-				setup.OIDCSettings.AccessTokenLifetime,
-				setup.OIDCSettings.IdTokenLifetime,
-				setup.OIDCSettings.RefreshTokenIdleExpiration,
-				setup.OIDCSettings.RefreshTokenExpiration,
-			),
-=======
 func setupAdmin(commands *Commands, validations *[]preparation.Validation, machine *AddMachine, human *AddHuman, orgID, userID string, userAgg *user.Aggregate) (pat *PersonalAccessToken, machineKey *MachineKey, err error) {
 	// only a human or a machine user should be created as owner
 	if machine != nil && machine.Machine != nil && !machine.Machine.IsZero() {
 		*validations = append(*validations,
 			AddMachineCommand(userAgg, machine.Machine),
->>>>>>> 6f3afb81
 		)
 		if machine.Pat != nil {
 			pat = NewPersonalAccessToken(orgID, userID, machine.Pat.ExpirationDate, machine.Pat.Scopes, domain.UserTypeMachine)
