--- conflicted
+++ resolved
@@ -67,66 +67,13 @@
 						User:     "user",
 						Password: "password",
 					},
-<<<<<<< HEAD
-=======
 				},
 			},
 			res: res{
 				err: zerrors.IsErrorInvalidArgument,
 			},
 		},
-		{
-			name: "smtp config, error already exists",
-			fields: fields{
-				eventstore: eventstoreExpect(
-					t,
-					expectFilter(
-						eventFromEventPusher(
-							instance.NewDomainAddedEvent(context.Background(),
-								&instance.NewAggregate("INSTANCE").Aggregate,
-								"domain.ch",
-								false,
-							),
-						),
-						eventFromEventPusher(
-							instance.NewDomainPolicyAddedEvent(context.Background(),
-								&instance.NewAggregate("INSTANCE").Aggregate,
-								true, true, false,
-							),
-						),
-						eventFromEventPusher(
-							instance.NewSMTPConfigAddedEvent(context.Background(),
-								&instance.NewAggregate("INSTANCE").Aggregate,
-								true,
-								"from@domain.ch",
-								"name",
-								"",
-								"host:587",
-								"user",
-								&crypto.CryptoValue{},
-							),
-						),
-					),
-				),
-			},
-			args: args{
-				ctx: authz.WithInstanceID(context.Background(), "INSTANCE"),
-				smtp: &smtp.Config{
->>>>>>> f0ba2b95
-					Tls:            true,
-					From:           "from@domain.ch",
-					FromName:       "name",
-					ReplyToAddress: "replyto@domain.ch",
-				},
-			},
-			res: res{
-<<<<<<< HEAD
-				err: caos_errs.IsErrorInvalidArgument,
-=======
-				err: zerrors.IsErrorAlreadyExists,
->>>>>>> f0ba2b95
-			},
-		},
+
 		{
 			name: "add smtp config, ok",
 			fields: fields{
@@ -424,7 +371,7 @@
 				smtp: &smtp.Config{},
 			},
 			res: res{
-				err: caos_errs.IsErrorInvalidArgument,
+				err: zerrors.IsErrorInvalidArgument,
 			},
 		},
 		{
@@ -937,7 +884,7 @@
 				ctx: authz.WithInstanceID(context.Background(), "INSTANCE"),
 			},
 			res: res{
-				err: caos_errs.IsErrorInvalidArgument,
+				err: zerrors.IsErrorInvalidArgument,
 			},
 		},
 		{
@@ -954,7 +901,7 @@
 				id:         "id",
 			},
 			res: res{
-				err: caos_errs.IsNotFound,
+				err: zerrors.IsNotFound,
 			},
 		},
 		{
@@ -1053,7 +1000,7 @@
 				ctx: authz.WithInstanceID(context.Background(), "INSTANCE"),
 			},
 			res: res{
-				err: caos_errs.IsErrorInvalidArgument,
+				err: zerrors.IsErrorInvalidArgument,
 			},
 		},
 		{
@@ -1070,7 +1017,7 @@
 				id:         "id",
 			},
 			res: res{
-				err: caos_errs.IsNotFound,
+				err: zerrors.IsNotFound,
 			},
 		},
 		{
