--- conflicted
+++ resolved
@@ -146,34 +146,10 @@
 						),
 					),
 					expectPush(
-<<<<<<< HEAD
-						[]*repository.Event{
-							eventFromEventPusherWithInstanceID(
-								"INSTANCE",
-								instance.NewSMTPConfigAddedEvent(
-									context.Background(),
-									&instance.NewAggregate("INSTANCE").Aggregate,
-									"",
-									true,
-									"from@domain.ch",
-									"name",
-									"",
-									"host:587",
-									"user",
-									&crypto.CryptoValue{
-										CryptoType: crypto.TypeEncryption,
-										Algorithm:  "enc",
-										KeyID:      "id",
-										Crypted:    []byte("password"),
-									},
-									7,
-								),
-							),
-						},
-=======
 						instance.NewSMTPConfigAddedEvent(
 							context.Background(),
 							&instance.NewAggregate("INSTANCE").Aggregate,
+							"",
 							true,
 							"from@domain.ch",
 							"name",
@@ -186,8 +162,8 @@
 								KeyID:      "id",
 								Crypted:    []byte("password"),
 							},
-						),
->>>>>>> 0a1da1f0
+							7,
+						),
 					),
 				),
 				alg: crypto.CreateMockEncryptionAlg(gomock.NewController(t)),
@@ -233,34 +209,10 @@
 						),
 					),
 					expectPush(
-<<<<<<< HEAD
-						[]*repository.Event{
-							eventFromEventPusherWithInstanceID(
-								"INSTANCE",
-								instance.NewSMTPConfigAddedEvent(
-									context.Background(),
-									&instance.NewAggregate("INSTANCE").Aggregate,
-									"",
-									true,
-									"from@domain.ch",
-									"name",
-									"replyto@domain.ch",
-									"host:587",
-									"user",
-									&crypto.CryptoValue{
-										CryptoType: crypto.TypeEncryption,
-										Algorithm:  "enc",
-										KeyID:      "id",
-										Crypted:    []byte("password"),
-									},
-									7,
-								),
-							),
-						},
-=======
 						instance.NewSMTPConfigAddedEvent(
 							context.Background(),
 							&instance.NewAggregate("INSTANCE").Aggregate,
+							"",
 							true,
 							"from@domain.ch",
 							"name",
@@ -273,8 +225,8 @@
 								KeyID:      "id",
 								Crypted:    []byte("password"),
 							},
-						),
->>>>>>> 0a1da1f0
+							7,
+						),
 					),
 				),
 				alg: crypto.CreateMockEncryptionAlg(gomock.NewController(t)),
@@ -366,34 +318,10 @@
 						),
 					),
 					expectPush(
-<<<<<<< HEAD
-						[]*repository.Event{
-							eventFromEventPusherWithInstanceID(
-								"INSTANCE",
-								instance.NewSMTPConfigAddedEvent(
-									context.Background(),
-									&instance.NewAggregate("INSTANCE").Aggregate,
-									"",
-									true,
-									"from@domain.ch",
-									"name",
-									"",
-									"[2001:db8::1]:2525",
-									"user",
-									&crypto.CryptoValue{
-										CryptoType: crypto.TypeEncryption,
-										Algorithm:  "enc",
-										KeyID:      "id",
-										Crypted:    []byte("password"),
-									},
-									7,
-								),
-							),
-						},
-=======
 						instance.NewSMTPConfigAddedEvent(
 							context.Background(),
 							&instance.NewAggregate("INSTANCE").Aggregate,
+							"",
 							true,
 							"from@domain.ch",
 							"name",
@@ -406,8 +334,8 @@
 								KeyID:      "id",
 								Crypted:    []byte("password"),
 							},
-						),
->>>>>>> 0a1da1f0
+							7,
+						),
 					),
 				),
 				alg: crypto.CreateMockEncryptionAlg(gomock.NewController(t)),
@@ -655,23 +583,6 @@
 						),
 					),
 					expectPush(
-<<<<<<< HEAD
-						[]*repository.Event{
-							eventFromEventPusherWithInstanceID(
-								"INSTANCE",
-								newSMTPConfigChangedEvent(
-									context.Background(),
-									false,
-									"from2@domain.ch",
-									"name2",
-									"replyto@domain.ch",
-									"host2:587",
-									"user2",
-									7,
-								),
-							),
-						},
-=======
 						newSMTPConfigChangedEvent(
 							context.Background(),
 							false,
@@ -680,8 +591,8 @@
 							"replyto@domain.ch",
 							"host2:587",
 							"user2",
-						),
->>>>>>> 0a1da1f0
+							7,
+						),
 					),
 				),
 			},
@@ -787,23 +698,6 @@
 						),
 					),
 					expectPush(
-<<<<<<< HEAD
-						[]*repository.Event{
-							eventFromEventPusherWithInstanceID(
-								"INSTANCE",
-								newSMTPConfigChangedEvent(
-									context.Background(),
-									false,
-									"from2@domain.ch",
-									"name2",
-									"replyto@domain.ch",
-									"[2001:db8::1]:2525",
-									"user2",
-									2,
-								),
-							),
-						},
-=======
 						newSMTPConfigChangedEvent(
 							context.Background(),
 							false,
@@ -812,8 +706,8 @@
 							"replyto@domain.ch",
 							"[2001:db8::1]:2525",
 							"user2",
-						),
->>>>>>> 0a1da1f0
+							2,
+						),
 					),
 				),
 			},
@@ -1016,23 +910,11 @@
 						),
 					),
 					expectPush(
-<<<<<<< HEAD
-						[]*repository.Event{
-							eventFromEventPusherWithInstanceID(
-								"INSTANCE",
-								instance.NewSMTPConfigRemovedEvent(
-									context.Background(),
-									&instance.NewAggregate("INSTANCE").Aggregate,
-									"999",
-								),
-							),
-						},
-=======
 						instance.NewSMTPConfigRemovedEvent(
 							context.Background(),
 							&instance.NewAggregate("INSTANCE").Aggregate,
-						),
->>>>>>> 0a1da1f0
+							"999",
+						),
 					),
 				),
 			},
