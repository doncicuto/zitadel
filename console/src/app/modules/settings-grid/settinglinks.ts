export interface SettingLinks {
  i18nTitle: string;
  i18nDesc: string;
  iamRouterLink: any;
  orgRouterLink?: any;
  queryParams: any;
  iamWithRole?: string[];
  orgWithRole?: string[];
  icon?: string;
  svgIcon?: string;
  color: string;
}

export const LOGIN_GROUP: SettingLinks = {
  i18nTitle: 'SETTINGS.GROUPS.LOGIN',
  i18nDesc: 'POLICY.LOGIN_POLICY.DESCRIPTION',
  iamRouterLink: ['/settings'],
  orgRouterLink: ['/org-settings'],
  queryParams: { id: 'login' },
  iamWithRole: ['iam.policy.read'],
  orgWithRole: ['policy.read'],
  icon: 'las la-sign-in-alt',
  color: 'green',
};

export const APPEARANCE_GROUP: SettingLinks = {
  i18nTitle: 'SETTINGS.GROUPS.APPEARANCE',
  i18nDesc: 'POLICY.PRIVATELABELING.DESCRIPTION',
  iamRouterLink: ['/settings'],
  orgRouterLink: ['/org-settings'],
  queryParams: { id: 'branding' },
  iamWithRole: ['iam.policy.read'],
  orgWithRole: ['policy.read'],
  icon: 'las la-swatchbook',
  color: 'blue',
};

export const PRIVACY_POLICY: SettingLinks = {
  i18nTitle: 'SETTINGS.LIST.PRIVACYPOLICY',
  i18nDesc: 'POLICY.PRIVACY_POLICY.DESCRIPTION',
  iamRouterLink: ['/settings'],
  orgRouterLink: ['/org-settings'],
  queryParams: { id: 'privacypolicy' },
  iamWithRole: ['iam.policy.read'],
  orgWithRole: ['policy.read'],
  icon: 'las la-file-contract',
  color: 'black',
};

export const NOTIFICATION_GROUP: SettingLinks = {
  i18nTitle: 'SETTINGS.GROUPS.NOTIFICATIONS',
  i18nDesc: 'SETTINGS.LIST.NOTIFICATIONS_DESC',
  iamRouterLink: ['/settings'],
<<<<<<< HEAD
  queryParams: { id: 'smtprovider' },
=======
  queryParams: { id: 'smtpprovider' },
>>>>>>> 4d85013f
  iamWithRole: ['iam.policy.read'],
  icon: 'las la-bell',
  color: 'red',
};

export const SETTINGLINKS: SettingLinks[] = [LOGIN_GROUP, APPEARANCE_GROUP, PRIVACY_POLICY, NOTIFICATION_GROUP];<|MERGE_RESOLUTION|>--- conflicted
+++ resolved
@@ -51,11 +51,7 @@
   i18nTitle: 'SETTINGS.GROUPS.NOTIFICATIONS',
   i18nDesc: 'SETTINGS.LIST.NOTIFICATIONS_DESC',
   iamRouterLink: ['/settings'],
-<<<<<<< HEAD
-  queryParams: { id: 'smtprovider' },
-=======
   queryParams: { id: 'smtpprovider' },
->>>>>>> 4d85013f
   iamWithRole: ['iam.policy.read'],
   icon: 'las la-bell',
   color: 'red',
