import { CommonModule } from '@angular/common';
import { NgModule } from '@angular/core';
import { FormsModule, ReactiveFormsModule } from '@angular/forms';
import { MatButtonModule } from '@angular/material/button';
import { MatCheckboxModule } from '@angular/material/checkbox';
import { MatIconModule } from '@angular/material/icon';
import { MatProgressSpinnerModule } from '@angular/material/progress-spinner';
import { MatSelectModule } from '@angular/material/select';
import { TranslateModule } from '@ngx-translate/core';
import { HasRolePipeModule } from 'src/app/pipes/has-role-pipe/has-role-pipe.module';

import { CardModule } from '../../card/card.module';
import { FormFieldModule } from '../../form-field/form-field.module';
import { InfoSectionModule } from '../../info-section/info-section.module';
import { InputModule } from '../../input/input.module';
import { WarnDialogModule } from '../../warn-dialog/warn-dialog.module';
import { DialogAddSMSProviderComponent } from './dialog-add-sms-provider/dialog-add-sms-provider.component';
import { NotificationSMSProviderComponent } from './notification-sms-provider.component';
<<<<<<< HEAD
import { PasswordDialogComponent } from './password-dialog-sms-provider/password-dialog.component';
=======
import { MatDialogModule } from '@angular/material/dialog';
>>>>>>> 0a1da1f0

@NgModule({
  declarations: [NotificationSMSProviderComponent, DialogAddSMSProviderComponent, PasswordDialogComponent],
  imports: [
    CommonModule,
    CardModule,
    InfoSectionModule,
    FormsModule,
    ReactiveFormsModule,
    HasRolePipeModule,
    MatButtonModule,
    MatCheckboxModule,
    InputModule,
    MatIconModule,
    FormFieldModule,
    WarnDialogModule,
    MatSelectModule,
    MatDialogModule,
    MatProgressSpinnerModule,
    MatSelectModule,
    TranslateModule,
  ],
  exports: [NotificationSMSProviderComponent],
})
export class NotificationSMSProviderModule {}<|MERGE_RESOLUTION|>--- conflicted
+++ resolved
@@ -16,11 +16,7 @@
 import { WarnDialogModule } from '../../warn-dialog/warn-dialog.module';
 import { DialogAddSMSProviderComponent } from './dialog-add-sms-provider/dialog-add-sms-provider.component';
 import { NotificationSMSProviderComponent } from './notification-sms-provider.component';
-<<<<<<< HEAD
 import { PasswordDialogComponent } from './password-dialog-sms-provider/password-dialog.component';
-=======
-import { MatDialogModule } from '@angular/material/dialog';
->>>>>>> 0a1da1f0
 
 @NgModule({
   declarations: [NotificationSMSProviderComponent, DialogAddSMSProviderComponent, PasswordDialogComponent],
@@ -38,7 +34,6 @@
     FormFieldModule,
     WarnDialogModule,
     MatSelectModule,
-    MatDialogModule,
     MatProgressSpinnerModule,
     MatSelectModule,
     TranslateModule,
