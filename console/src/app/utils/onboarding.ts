--- conflicted
+++ resolved
@@ -71,11 +71,7 @@
     eventType: 'instance.smtp.config.added',
     oneof: ['instance.smtp.config.added', 'instance.smtp.config.changed'],
     link: ['/settings'],
-<<<<<<< HEAD
-    fragment: 'smtpsettings',
-=======
     fragment: 'smtpprovider',
->>>>>>> 4d85013f
     iconClasses: 'las la-envelope',
     darkcolor: yellowdark,
     lightcolor: yellowlight,
