import { Component, OnInit } from '@angular/core';
import { ActivatedRoute, Params } from '@angular/router';
import { Observable, of, take } from 'rxjs';
import { PolicyComponentServiceType } from 'src/app/modules/policies/policy-component-types.enum';
import { SidenavSetting } from 'src/app/modules/sidenav/sidenav.component';
import { Breadcrumb, BreadcrumbService, BreadcrumbType } from 'src/app/services/breadcrumb.service';

import { GrpcAuthService } from 'src/app/services/grpc-auth.service';
import {
  BRANDING,
  COMPLEXITY,
  DOMAIN,
  IDP,
  LOCKOUT,
  LOGIN,
  LOGINTEXTS,
  MESSAGETEXTS,
  NOTIFICATIONS,
  PRIVACYPOLICY,
  VERIFIED_DOMAINS,
} from '../../modules/settings-list/settings';

@Component({
  selector: 'cnsl-org-settings',
  templateUrl: './org-settings.component.html',
  styleUrls: ['./org-settings.component.scss'],
})
export class OrgSettingsComponent implements OnInit {
  public id: string = '';
  public PolicyComponentServiceType: any = PolicyComponentServiceType;

  private defaultSettingsList: SidenavSetting[] = [
    LOGIN,
    IDP,
    COMPLEXITY,
    LOCKOUT,
<<<<<<< HEAD
    NOTIFICATIONS,
=======
    NOTIFICATION_POLICY,
    VERIFIED_DOMAINS,
>>>>>>> 15fd3045
    DOMAIN,
    BRANDING,
    MESSAGETEXTS,
    LOGINTEXTS,
    PRIVACYPOLICY,
  ];

  public settingsList: Observable<Array<SidenavSetting>> = of([]);

  constructor(
    breadcrumbService: BreadcrumbService,
    activatedRoute: ActivatedRoute,
    public authService: GrpcAuthService,
  ) {
    const breadcrumbs = [
      new Breadcrumb({
        type: BreadcrumbType.ORG,
        routerLink: ['/org'],
      }),
    ];
    breadcrumbService.setBreadcrumb(breadcrumbs);

    activatedRoute.queryParams.pipe(take(1)).subscribe((params: Params) => {
      const { id } = params;
      if (id) {
        this.id = id;
      }
    });
  }

  ngOnInit(): void {
    this.settingsList = this.authService
      .isAllowedMapper(this.defaultSettingsList, (setting) => setting.requiredRoles.mgmt)
      .pipe(take(1));
  }
}<|MERGE_RESOLUTION|>--- conflicted
+++ resolved
@@ -34,12 +34,8 @@
     IDP,
     COMPLEXITY,
     LOCKOUT,
-<<<<<<< HEAD
     NOTIFICATIONS,
-=======
-    NOTIFICATION_POLICY,
     VERIFIED_DOMAINS,
->>>>>>> 15fd3045
     DOMAIN,
     BRANDING,
     MESSAGETEXTS,
