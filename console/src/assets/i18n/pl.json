{
  "APP_NAME": "ZITADEL",
  "DESCRIPTIONS": {
    "METADATA_TITLE": "Metadane",
    "HOME": {
      "TITLE": "Rozpocznij pracę z ZITADEL",
      "NEXT": {
        "TITLE": "Twoje kolejne kroki",
        "DESCRIPTION": "Wykonaj następujące kroki, aby zabezpieczyć swoją aplikację.",
        "CREATE_PROJECT": {
          "TITLE": "Utwórz projekt",
          "DESCRIPTION": "Dodaj projekt i zdefiniuj jego role i uprawnienia."
        }
      },
      "MORE_SHORTCUTS": {
        "GET_STARTED": {
          "TITLE": "Rozpocznij",
          "DESCRIPTION": "Śledź przewodnik szybkiego startu krok po kroku i zacznij budować od razu."
        },
        "DOCS": {
          "TITLE": "Dokumentacja",
          "DESCRIPTION": "Zapoznaj się z bazą wiedzy ZITADEL, aby zaznajomić się z podstawowymi pojęciami i pomysłami. Dowiedz się, jak działa ZITADEL i jak z niego korzystać."
        },
        "EXAMPLES": {
          "TITLE": "Przykłady i zestawy narzędzi do tworzenia oprogramowania",
          "DESCRIPTION": "Przeglądaj nasze przykłady i SDK, aby używać ZITADEL razem z ulubionymi językami programowania i narzędziami."
        }
      }
    },
    "ORG": {
      "TITLE": "Organizacja",
      "DESCRIPTION": "Organizacja gości użytkowników, projekty z aplikacjami, dostawców tożsamości i ustawienia, takie jak branding firmy. Chcesz udostępnić ustawienia między wieloma organizacjami? Skonfiguruj ustawienia domyślne.",
      "METADATA": "Dodaj niestandardowe atrybuty do organizacji, takie jak jej lokalizacja lub identyfikator w innym systemie. Możesz użyć tych informacji w swoich działaniach."
    },
    "PROJECTS": {
      "TITLE": "Projekty",
      "DESCRIPTION": "Projekt gości jedną lub więcej aplikacji, których możesz użyć do uwierzytelniania swoich użytkowników. Możesz również autoryzować swoich użytkowników za pomocą projektów. Aby umożliwić użytkownikom z innych organizacji logowanie się do twoich aplikacji, udziel im dostępu do twojego projektu.<br/><br/>Jeśli nie możesz znaleźć projektu, skontaktuj się z właścicielem projektu lub osobą z odpowiednimi uprawnieniami, aby uzyskać dostęp.",
      "OWNED": {
        "TITLE": "Posiadane projekty",
        "DESCRIPTION": "To są projekty, które posiadasz. Możesz zarządzać ustawieniami tych projektów, uprawnieniami i aplikacjami."
      },
      "GRANTED": {
        "TITLE": "Przyznane projekty",
        "DESCRIPTION": "To są projekty, które zostały ci przyznane przez inne organizacje. Dzięki przyznawaniu projektów możesz dać swoim użytkownikom dostęp do aplikacji innych organizacji."
      }
    },
    "USERS": {
      "TITLE": "Użytkownicy",
      "DESCRIPTION": "Użytkownik to człowiek lub maszyna, która może uzyskać dostęp do twoich aplikacji.",
      "HUMANS": {
        "TITLE": "Użytkownicy",
        "DESCRIPTION": "Użytkownicy uwierzytelniają się interaktywnie w sesji przeglądarki z monitem logowania.",
        "METADATA": "Dodaj niestandardowe atrybuty do użytkownika, takie jak dział. Możesz użyć tych informacji w swoich działaniach."
      },
      "MACHINES": {
        "TITLE": "Użytkownicy serwisu",
        "DESCRIPTION": "Użytkownicy usługi uwierzytelniają się w sposób nieinteraktywny przy użyciu tokena okaziciela JWT podpisanego kluczem prywatnym. Mogą także skorzystać z osobistego tokena dostępu.",
        "METADATA": "Dodaj niestandardowe atrybuty do użytkownika, takie jak system uwierzytelniający. Możesz użyć tych informacji w swoich działaniach."
      },
      "SELF": {
        "METADATA": "Dodaj niestandardowe atrybuty do siebie, takie jak twój dział. Możesz użyć tych informacji w działaniach swojej organizacji."
      }
    },
    "AUTHORIZATIONS": {
      "TITLE": "Autoryzacje",
      "DESCRIPTION": "Autoryzacje definiują prawa dostępu użytkownika do projektu. Możesz przyznać użytkownikowi dostęp do projektu i zdefiniować role użytkowników w tym projekcie."
    },
    "ACTIONS": {
      "TITLE": "Akcje",
      "DESCRIPTION": "Uruchom niestandardowy kod podczas zdarzeń, które mają miejsce, gdy użytkownicy uwierzytelniają się w ZITADEL. Automatyzuj swoje procesy, wzbogać metadane i tokeny użytkowników lub powiadamiaj zewnętrzne systemy.",
      "SCRIPTS": {
        "TITLE": "Skrypty",
        "DESCRIPTION": "Napisz swój kod JavaScript raz i uruchom go w wielu przepływach."
      },
      "FLOWS": {
        "TITLE": "Przepływy",
        "DESCRIPTION": "Wybierz przepływ uwierzytelniania i wywołaj swoją akcję przy określonym zdarzeniu w tym przepływie."
      }
    },
    "SETTINGS": {
      "INSTANCE": {
        "TITLE": "Ustawienia instancji",
        "DESCRIPTION": "Ustawienia instancji są domyślnymi ustawieniami dla wszystkich organizacji. Z odpowiednimi uprawnieniami niektóre z nich mogą być nadpisywane w ustawieniach organizacji."
      },
      "ORG": {
        "TITLE": "Ustawienia organizacji",
        "DESCRIPTION": "Dostosuj ustawienia swojej organizacji."
      },
      "FEATURES": {
        "TITLE": "Ustawienia funkcji",
        "DESCRIPTION": "Odblokuj funkcje swojej instancji."
      },
      "IDPS": {
        "TITLE": "Dostawcy tożsamości",
        "DESCRIPTION": "Utwórz i aktywuj zewnętrznych dostawców tożsamości. Wybierz znanego dostawcę lub skonfiguruj dowolnego innego dostawcę zgodnego z OIDC, OAuth lub SAML według własnego wyboru. Możesz nawet użyć istniejących tokenów JWT jako tożsamości federacyjnych, konfigurując dostawcę tożsamości JWT.",
        "NEXT": "Co teraz?",
        "SAML": {
          "TITLE": "Skonfiguruj swojego dostawcę tożsamości SAML",
          "DESCRIPTION": "ZITADEL jest skonfigurowany. Teraz potrzebna jest konfiguracja twojego dostawcy tożsamości SAML. Większość dostawców pozwala na załadowanie całego pliku metadanych ZITADEL XML. Inni dostawcy wymagają podania tylko niektórych konkretnych adresów URL, takich jak na przykład identyfikator podmiotu (URL metadanych), URL usługi odbiorczej asercji (ACS) lub URL wylogowania pojedynczego."
        },
        "CALLBACK": {
          "TITLE": "Skonfiguruj swojego dostawcę tożsamości {{ provider }}",
          "DESCRIPTION": "Zanim będziesz mógł skonfigurować ZITADEL, przekaż ten URL do swojego dostawcy tożsamości, aby umożliwić przekierowanie przeglądarki z powrotem do ZITADEL po uwierzytelnieniu."
        },
        "JWT": {
          "TITLE": "Użyj JWT jako federacyjnych tożsamości",
          "DESCRIPTION": "Dostawca tożsamości JWT umożliwia używanie istniejących tokenów JWT jako federacyjnych tożsamości. Ta funkcjonalność jest przydatna, jeśli masz już wydawcę tokenów JWT. Dzięki IdP JWT możesz używać tych JWT do tworzenia i aktualizowania użytkowników w ZITADEL na bieżąco."
        },
        "LDAP": {
          "TITLE": "Skonfiguruj ZITADEL do połączenia z twoim dostawcą tożsamości LDAP",
          "DESCRIPTION": "Podaj szczegóły połączenia z twoim serwerem LDAP i skonfiguruj mapowanie atrybutów LDAP do atrybutów ZITADEL."
        },
        "AUTOFILL": {
          "TITLE": "Automatyczne wypełnianie danych użytkownika",
          "DESCRIPTION": "Użyj akcji, aby poprawić doświadczenie użytkowników. Możesz wstępnie wypełnić formularz rejestracyjny ZITADEL wartościami z dostawcy tożsamości."
        },
        "ACTIVATE": {
          "TITLE": "Aktywuj IdP",
          "DESCRIPTION": "Twój IdP nie jest jeszcze aktywny. Aktywuj go, aby umożliwić użytkownikom logowanie."
        }
      },
      "PW_COMPLEXITY": {
        "TITLE": "Złożoność hasła",
        "DESCRIPTION": "Upewnij się, że użytkownicy używają silnych haseł, definiując zasady złożoności."
      },
      "BRANDING": {
        "TITLE": "Branding",
        "DESCRIPTION": "Dostosuj wygląd i uczucie formularza logowania. Pamiętaj, aby zastosować swoją konfigurację po zakończeniu."
      },
      "PRIVACY_POLICY": {
        "TITLE": "Linki zewnętrzne",
        "DESCRIPTION": "Poprowadź użytkowników do niestandardowych zasobów zewnętrznych wyświetlanych na stronie logowania. Użytkownicy muszą zaakceptować Warunki świadczenia usług i Politykę prywatności, zanim będą mogli się zarejestrować. Zmień łącze do dokumentacji lub ustaw pusty ciąg, aby ukryć przycisk dokumentacji w konsoli. Dodaj niestandardowy link zewnętrzny i niestandardowy tekst dla tego łącza w konsoli lub ustaw je puste, aby ukryć ten przycisk."
      },
      "SMTP_PROVIDER": {
        "TITLE": "Ustawienia SMTP",
        "DESCRIPTION": "Skonfiguruj swój serwer SMTP, aby używał domeny dla adresu nadawcy, którą użytkownicy znają i ufają."
      },
      "SMS_PROVIDER": {
        "TITLE": "Ustawienia SMS",
        "DESCRIPTION": "Aby odblokować wszystkie funkcje ZITADEL, skonfiguruj Twilio do wysyłania wiadomości SMS do użytkowników."
      },
      "IAM_EVENTS": {
        "TITLE": "Wydarzenia",
        "DESCRIPTION": "Ta strona pokazuje wszystkie zmiany stanu w twojej instancji, tak daleko jak sięga ślad audytu twoich instancji. Filtruj listę według zakresu czasu dla celów debugowania lub filtruj ją według agregatu dla celów audytowych."
      },
      "IAM_FAILED_EVENTS": {
        "TITLE": "Nieudane Wydarzenia",
        "DESCRIPTION": "Ta strona pokazuje wszystkie nieudane wydarzenia w twojej instancji. Jeśli ZITADEL nie zachowuje się zgodnie z oczekiwaniami, zawsze najpierw sprawdź tę listę."
      },
      "IAM_VIEWS": {
        "TITLE": "Widoki",
        "DESCRIPTION": "Ta strona pokazuje wszystkie twoje widoki bazy danych i kiedy przetworzyły swój ostatni event. Jeśli brakuje ci danych, sprawdź, czy widok jest aktualny."
      },
      "LANGUAGES": {
        "TITLE": "Języki",
        "DESCRIPTION": "Ogranicz języki, na które tłumaczone są formularz logowania i komunikaty powiadomień. Jeśli chcesz wyłączyć niektóre języki, przenieś je do sekcji Języki Niezalecane. Możesz określić dozwolony język jako język domyślny. Jeśli preferowany język użytkownika nie jest dozwolony, używany jest język domyślny."
      },
      "SECRET_GENERATORS": {
        "TITLE": "Generatory Sekretów",
        "DESCRIPTION": "Zdefiniuj złożoność i czas życia twoich sekretów. Wyższa złożoność i dłuższy czas życia poprawiają bezpieczeństwo, niższa złożoność i krótszy czas życia poprawiają wydajność deszyfrowania."
      },
      "SECURITY": {
        "TITLE": "Ustawienia Bezpieczeństwa",
        "DESCRIPTION": "Włącz funkcje ZITADEL, które mogą mieć wpływ na bezpieczeństwo. Naprawdę powinieneś wiedzieć, co robisz, zanim zmienisz te ustawienia."
      },
      "OIDC": {
        "TITLE": "Ustawienia OpenID Connect",
        "DESCRIPTION": "Konfiguruj czas życia tokenów OIDC. Użyj krótszych czasów życia, aby zwiększyć bezpieczeństwo użytkowników, użyj dłuższych czasów życia, aby zwiększyć wygodę użytkowników.",
        "LABEL_HOURS": "Maksymalny czas życia w godzinach",
        "LABEL_DAYS": "Maksymalny czas życia w dniach",
        "ACCESS_TOKEN": {
          "TITLE": "Token Dostępu",
          "DESCRIPTION": "Token dostępu służy do uwierzytelniania użytkownika. Jest to krótkotrwały token używany do dostępu do danych użytkownika. Użyj krótkiego czasu życia, aby zminimalizować ryzyko nieautoryzowanego dostępu. Tokeny dostępu mogą być automatycznie odświeżane przy użyciu tokena odświeżania."
        },
        "ID_TOKEN": {
          "TITLE": "Token ID",
          "DESCRIPTION": "Token ID to JSON Web Token (JWT), który zawiera twierdzenia dotyczące użytkownika. Czas życia tokena ID nie powinien przekraczać czasu życia tokena dostępu."
        },
        "REFRESH_TOKEN": {
          "TITLE": "Token Odświeżania",
          "DESCRIPTION": "Token odświeżania służy do uzyskania nowego tokena dostępu. Jest to długotrwały token używany do odświeżania tokena dostępu. Użytkownik musi ponownie uwierzytelnić się ręcznie, gdy token odświeżania wygaśnie."
        },
        "REFRESH_TOKEN_IDLE": {
          "TITLE": "Bezczynny Token Odświeżania",
          "DESCRIPTION": "Czas życia bezczynnego tokena odświeżania to maksymalny czas, przez który token odświeżania może pozostać nieużywany."
        }
      },
      "MESSAGE_TEXTS": {
        "TITLE": "Teksty wiadomości",
        "DESCRIPTION": "Dostosuj teksty swoich e-maili lub wiadomości SMS z powiadomieniami. Jeśli chcesz wyłączyć niektóre języki, ogranicz je w ustawieniach językowych swoich instancji.",
        "TYPE_DESCRIPTIONS": {
          "DC": "Gdy zgłosisz domenę dla swojej organizacji, użytkownicy, którzy nie używają tej domeny w swojej nazwie logowania, zostaną poproszeni o zmianę swojej nazwy logowania, aby pasowała do zgłoszonej domeny.",
          "INIT": "Gdy użytkownik zostanie utworzony, otrzyma e-mail z linkiem do ustawienia swojego hasła.",
          "PC": "Gdy użytkownik zmieni swoje hasło, otrzyma powiadomienie o tej zmianie, jeśli włączyłeś to w ustawieniach powiadomień.",
          "PL": "Gdy użytkownik doda metodę uwierzytelniania bez hasła, musi ją aktywować, klikając link w e-mailu.",
          "PR": "Gdy użytkownik zresetuje swoje hasło, otrzyma e-mail z linkiem do ustawienia nowego hasła.",
          "VE": "Gdy użytkownik zmieni swój adres e-mail, otrzyma e-mail z linkiem do weryfikacji nowego adresu.",
          "VP": "Gdy użytkownik zmieni swój numer telefonu, otrzyma SMS z kodem do weryfikacji nowego numeru.",
          "VEO": "Gdy użytkownik doda metodę jednorazowego hasła przez e-mail, musi ją aktywować, wprowadzając kod wysłany na jego adres e-mail.",
          "VSO": "Gdy użytkownik doda metodę jednorazowego hasła przez SMS, musi ją aktywować, wprowadzając kod wysłany na jego numer telefonu."
        }
      },
      "LOGIN_TEXTS": {
        "TITLE": "Teksty interfejsu logowania",
        "DESCRIPTION": "Dostosuj teksty swojego formularza logowania. Jeśli tekst jest pusty, symbol zastępczy pokazuje domyślną wartość. Jeśli chcesz wyłączyć niektóre języki, ogranicz je w ustawieniach językowych swoich instancji."
      },
      "DOMAINS": {
        "TITLE": "Ustawienia domen",
        "DESCRIPTION": "Zdefiniuj ograniczenia dla swoich domen i skonfiguruj wzorce nazw logowania. ZITADEL wybiera organizację użytkownika, jak tylko wpisze swoją nazwę logowania. Dlatego nazwy logowania muszą być unikalne we wszystkich organizacjach. Jeśli masz użytkowników, którzy mają konta w wielu domenach, możesz zapewnić unikalność, dodając do nazw logowania domenę organizacji.",
        "REQUIRE_VERIFICATION": {
          "TITLE": "Wymagaj weryfikacji własnych domen",
          "DESCRIPTION": "Jeśli to jest włączone, domeny organizacji muszą być zweryfikowane, zanim będą mogły być używane do odkrywania domen lub dodawania sufiksu do nazwy użytkownika."
        },
        "LOGIN_NAME_PATTERN": {
          "TITLE": "Wzorzec nazwy logowania",
          "DESCRIPTION": "Kontroluj wzorzec nazw logowania swoich użytkowników."
        },
        "DOMAIN_VERIFICATION": {
          "TITLE": "Weryfikacja domeny",
          "DESCRIPTION": "Pozwól swojej organizacji używać tylko domen, które faktycznie kontroluje. Jeśli to jest aktywowane, domeny organizacji są okresowo weryfikowane przez DNS lub wyzwanie HTTP, zanim będą mogły być używane. Jest to funkcja bezpieczeństwa mająca na celu zapobieganie przejęciu domeny."
        },
        "SMTP_SENDER_ADDRESS": {
          "TITLE": "Adres nadawcy SMTP",
          "DESCRIPTION": "Zezwalaj tylko na adres nadawcy SMTP, jeśli pasuje do jednej z domen twojej instancji."
        }
      },
      "LOGIN": {
        "LIFETIMES": {
          "TITLE": "Czas Życia Logowania",
          "DESCRIPTION": "Wzmocnij swoje bezpieczeństwo, redukując niektóre maksymalne czasy życia związane z logowaniem.",
          "LABEL": "Maksymalny czas życia w godzinach",
          "PW_CHECK": {
            "TITLE": "Sprawdzenie Hasła",
            "DESCRIPTION": "Twoi użytkownicy muszą zmienić swoje hasła w tych okresach."
          },
          "EXT_LOGIN_CHECK": {
            "TITLE": "Sprawdzenie Logowania Zewnętrznego",
            "DESCRIPTION": "Twoi użytkownicy są przekierowywani do ich zewnętrznych dostawców tożsamości w tych okresach."
          },
          "MULTI_FACTOR_INIT": {
            "TITLE": "Inicjacja Wieloskładnikowa",
            "DESCRIPTION": "Twoi użytkownicy zostaną poproszeni o ustawienie drugiego czynnika lub autoryzacji wieloskładnikowej w tych okresach, jeśli nie zrobili tego już wcześniej. Czas życia równy 0 deaktywuje to monit."
          },
          "SECOND_FACTOR_CHECK": {
            "TITLE": "Sprawdzenie Drugiego Czynnika",
            "DESCRIPTION": "Twoi użytkownicy muszą ponownie zweryfikować swój drugi czynnik w tych okresach."
          },
          "MULTI_FACTOR_CHECK": {
            "TITLE": "Sprawdzenie Wieloskładnikowe",
            "DESCRIPTION": "Twoi użytkownicy muszą ponownie zweryfikować swoją autoryzację wieloskładnikową w tych okresach."
          }
        },
        "FORM": {
          "TITLE": "Formularz Logowania",
          "DESCRIPTION": "Dostosuj formularz logowania.",
          "USERNAME_PASSWORD_ALLOWED": {
            "TITLE": "Dozwolone użytkownik i hasło",
            "DESCRIPTION": "Pozwól swoim użytkownikom logować się za pomocą nazwy użytkownika i hasła. Jeśli to zostanie dezaktywowane, użytkownicy mogą logować się tylko za pomocą uwierzytelniania bez hasła lub z zewnętrznym dostawcą tożsamości."
          },
          "USER_REGISTRATION_ALLOWED": {
            "TITLE": "Dozwolona rejestracja użytkownika",
            "DESCRIPTION": "Pozwól anonimowym użytkownikom na tworzenie konta."
          },
          "ORG_REGISTRATION_ALLOWED": {
            "TITLE": "Dozwolona rejestracja organizacji",
            "DESCRIPTION": "Pozwól anonimowym użytkownikom na tworzenie organizacji."
          },
          "EXTERNAL_LOGIN_ALLOWED": {
            "TITLE": "Dozwolone logowanie zewnętrzne",
            "DESCRIPTION": "Pozwól swoim użytkownikom logować się za pomocą zewnętrznego dostawcy tożsamości zamiast używać użytkownika ZITADEL do logowania."
          },
          "HIDE_PASSWORD_RESET": {
            "TITLE": "Ukryte resetowanie hasła",
            "DESCRIPTION": "Nie zezwalaj użytkownikom na resetowanie hasła."
          },
          "DOMAIN_DISCOVERY_ALLOWED": {
            "TITLE": "Dozwolone odkrywanie domen",
            "DESCRIPTION": "Znajdź organizacje twoich użytkowników w zależności od domeny ich nazwy logowania, na przykład ich adresu e-mail."
          },
          "IGNORE_UNKNOWN_USERNAMES": {
            "TITLE": "Ignoruj nieznane nazwy użytkowników",
            "DESCRIPTION": "Jeśli to zostanie aktywowane, formularz logowania nie pokaże komunikatu o błędzie, jeśli nazwa użytkownika jest nieznana. Pomaga to zapobiegać zgadywaniu nazw użytkowników."
          },
          "DISABLE_EMAIL_LOGIN": {
            "TITLE": "Wyłącz logowanie e-mail",
            "DESCRIPTION": "Jeśli to zostanie aktywowane, użytkownicy nie mogą logować się za pomocą adresów e-mail. Uważaj, jeśli to dezaktywujesz, adresy e-mail twoich użytkowników muszą być unikalne we wszystkich organizacjach, aby móc się zalogować."
          },
          "DISABLE_PHONE_LOGIN": {
            "TITLE": "Wyłącz logowanie telefoniczne",
            "DESCRIPTION": "Jeśli to zostanie aktywowane, użytkownicy nie mogą logować się za pomocą numerów telefonów. Uważaj, jeśli to dezaktywujesz, numery telefonów twoich użytkowników muszą być unikalne we wszystkich organizacjach, aby móc się zalogować."
          }
        }
      }
    }
  },
  "PAGINATOR": {
    "PREVIOUS": "Poprzedni",
    "NEXT": "Następny",
    "COUNT": "Całkowita liczba wyników",
    "MORE": "Więcej"
  },
  "FOOTER": {
    "LINKS": {
      "CONTACT": "Kontakt",
      "TOS": "Warunki korzystania z usług",
      "PP": "Polityka prywatności"
    },
    "THEME": {
      "DARK": "Ciemny",
      "LIGHT": "Jasny"
    }
  },
  "HOME": {
    "WELCOME": "Rozpocznij pracę z ZITADEL",
    "DISCLAIMER": "ZITADEL traktuje Twoje dane poufnie i bezpiecznie.",
    "DISCLAIMERLINK": "Dalsze informacje",
    "DOCUMENTATION": {
      "DESCRIPTION": "Szybko rozpocznij pracę z ZITADEL."
    },
    "GETSTARTED": {
      "DESCRIPTION": "Szybko rozpocznij pracę z ZITADEL."
    },
    "QUICKSTARTS": {
      "LABEL": "Pierwsze kroki",
      "DESCRIPTION": "Szybko rozpocznij pracę z ZITADEL."
    },
    "SHORTCUTS": {
      "SHORTCUTS": "Skróty",
      "SETTINGS": "Dostępne skróty",
      "PROJECTS": "Projekty",
      "REORDER": "Przytrzymaj i przeciągnij kafel, aby go przenieść",
      "ADD": "Przytrzymaj i przeciągnij kafel, aby go dodać"
    }
  },
  "ONBOARDING": {
    "DESCRIPTION": "Twój proces wprowadzania na rynek",
    "MOREDESCRIPTION": "więcej skrótów",
    "COMPLETED": "zakończone",
    "DISMISS": "zamknąć",
    "CARD": {
      "TITLE": "Uruchom swój ZITADEL",
      "DESCRIPTION": "Ta lista kontrolna pomoże Ci skonfigurować instancję i poprowadzi Cię przez najważniejsze kroki."
    },
    "MILESTONES": {
      "instance.policy.label.added": {
        "title": "Skonfiguruj swoją markę",
        "description": "Zdefiniuj kolorystykę i kształt swojego loginu oraz wgraj swoje logo i ikony.",
        "action": "Skonfiguruj branding"
      },
      "instance.smtp.config.added": {
        "title": "Ustawienia SMTP",
        "description": "Ustawienie własnego serwera pocztowego",
        "action": "skonfiguruj ustawienia SMTP"
      },
      "PROJECT_CREATED": {
        "title": "Stwórz swój pierwszy projekt",
        "description": "Dodaj swój pierwszy projekt i określ jego role i uprawnienia.",
        "action": "Utwórz projekt"
      },
      "APPLICATION_CREATED": {
        "title": "Zarejestruj swoją aplikację",
        "description": "Zarejestruj swoją aplikację webową, natywną, API lub SAML i skonfiguruj przepływ uwierzytelniania.",
        "action": "Zarejestruj aplikację"
      },
      "AUTHENTICATION_SUCCEEDED_ON_APPLICATION": {
        "title": "Zaloguj się do swojej aplikacji",
        "description": "Zintegruj swoją aplikację z ZITADEL w celu uwierzytelniania i przetestuj ją, logując się za pomocą swojego użytkownika administratora.",
        "action": "Zaloguj się"
      },
      "user.human.added": {
        "title": "Dodaj użytkowników",
        "description": "Dodaj użytkowników aplikacji",
        "action": "Stwórz użytkownika"
      },
      "user.grant.added": {
        "title": "Użytkownicy dotacji",
        "description": "Pozwól użytkownikom na dostęp do Twojej aplikacji i ustaw ich rolę.",
        "action": "Utwórz autoryzację"
      }
    }
  },
  "MENU": {
    "INSTANCE": "Ustawienia domyślne",
    "DASHBOARD": "Strona główna",
    "PERSONAL_INFO": "Informacje Osobiste",
    "DOCUMENTATION": "Dokumentacja",
    "INSTANCEOVERVIEW": "Instancja",
    "ORGS": "Organizacje",
    "VIEWS": "Widoki",
    "EVENTS": "Zdarzenia",
    "FAILEDEVENTS": "Nieudane Zdarzenia",
    "ORGANIZATION": "Organizacja",
    "PROJECT": "Projekty",
    "PROJECTOVERVIEW": "Przegląd",
    "PROJECTGRANTS": "Uprawnienia",
    "ROLES": "Role",
    "GRANTEDPROJECT": "Uprawnione projekty",
    "HUMANUSERS": "Użytkownicy",
    "MACHINEUSERS": "Użytkownicy usług",
    "LOGOUT": "Wyloguj Wszystkich Użytkowników",
    "NEWORG": "Nowa Organizacja",
    "IAMADMIN": "Jesteś administratorem IAM. Zauważ, że masz rozszerzone uprawnienia.",
    "SHOWORGS": "Pokaż wszystkie organizacje",
    "GRANTS": "Autoryzacje",
    "ACTIONS": "Akcje",
    "PRIVACY": "Prywatność",
    "TOS": "Warunki korzystania z usług",
    "OPENSHORTCUTSTOOLTIP": "Wpisz ? aby pokazać skróty klawiszowe",
    "SETTINGS": "Ustawienia",
    "CUSTOMERPORTAL": "Portal klienta"
  },
  "QUICKSTART": {
    "TITLE": "Zintegruj ZITADEL ze swoją aplikacją",
    "DESCRIPTION": "Zintegruj ZITADEL ze swoją aplikacją lub skorzystaj z jednego z naszych przykładów, aby rozpocząć pracę w ciągu kilku minut",
    "BTN_START": "Utwórz aplikację",
    "BTN_LEARNMORE": "Dowiedz się więcej",
    "CREATEPROJECTFORAPP": "Utwórz projekt {{value}}",
    "SELECT_FRAMEWORK": "Wybierz Framework",
    "FRAMEWORK": "Ramy",
    "FRAMEWORK_OTHER": "Inny (OIDC, SAML, API)",
    "ALMOSTDONE": "Już prawie skończyłeś",
    "REVIEWCONFIGURATION": "Konfiguracja recenzji",
    "REVIEWCONFIGURATION_DESCRIPTION": "Stworzyliśmy podstawową konfigurację dla aplikacji {{value}}. Możesz dostosować tę konfigurację do swoich potrzeb po jej utworzeniu.",
    "REDIRECTS": "Skonfiguruj przekierowania",
    "DEVMODEWARN": "Tryb deweloperski jest domyślnie włączony. Możesz później zaktualizować wartości dla produkcji.",
    "GUIDE": "Przewodnik",
    "BROWSEEXAMPLES": "Przeglądaj przykłady",
    "DUPLICATEAPPRENAME": "Aplikacja o tej samej nazwie już istnieje. Proszę wybrać inną nazwę.",
    "DIALOG": {
      "CHANGE": {
        "TITLE": "Ramy zmian",
        "DESCRIPTION": "Wybierz jeden z dostępnych frameworków, aby szybko skonfigurować swoją aplikację"
      }
    }
  },
  "ACTIONS": {
    "ACTIONS": "Akcje",
    "FILTER": "Filtruj",
    "RENAME": "Zmień nazwę",
    "SET": "Ustaw",
    "COPY": "Kopiuj do Schowka",
    "COPIED": "Skopiowano do schowka.",
    "RESET": "Resetuj",
    "RESETDEFAULT": "Resetuj do Domyślnego",
    "RESETTO": "Resetuj do: ",
    "RESETCURRENT": "Resetuj do aktualnego",
    "SHOW": "Pokaż",
    "HIDE": "Ukryj",
    "SAVE": "Zapisz",
    "SAVENOW": "Zapisz teraz",
    "NEW": "Nowy",
    "ADD": "Dodaj",
    "CREATE": "Utwórz",
    "CONTINUE": "Kontynuuj",
    "CONTINUEWITH": "Kontynuuj z {{value}}",
    "BACK": "Wstecz",
    "CLOSE": "Zamknij",
    "CLEAR": "Wyczyść",
    "CANCEL": "Anuluj",
    "INFO": "Informacja",
    "OK": "OK",
    "SELECT": "Wybierz",
    "VIEW": "Pokaż",
    "SELECTIONDELETE": "Usuń zaznaczone",
    "DELETE": "Usuń",
    "REMOVE": "Usuń",
    "VERIFY": "Zweryfikuj",
    "FINISH": "Zakończ",
    "FINISHED": "Zamknij",
    "CHANGE": "Zmień",
    "REACTIVATE": "Reaktywuj",
    "ACTIVATE": "Aktywuj",
    "DEACTIVATE": "Deaktywuj",
    "REFRESH": "Odśwież",
    "LOGIN": "Zaloguj się",
    "EDIT": "Edytuj",
    "PIN": "Przypnij / Odepnij",
    "CONFIGURE": "Konfiguruj",
    "SEND": "Wyślij",
    "NEWVALUE": "Nowa wartość",
    "RESTORE": "Przywróć",
    "CONTINUEWITHOUTSAVE": "Kontynuuj bez zapisywania",
    "OF": "z",
    "PREVIOUS": "Poprzedni",
    "NEXT": "Następny",
    "MORE": "więcej",
    "STEP": "Krok",
    "UNSAVEDCHANGES": "Niezapisane zmiany",
    "TEST": "Test",
    "UNSAVED": {
      "DIALOG": {
        "DESCRIPTION": "Czy na pewno chcesz odrzucić to nowe działanie? Twoje działanie zostanie utracone",
        "CANCEL": "Anuluj",
        "DISCARD": "Wyrzucać"
      }
    },
    "TABLE": {
      "SHOWUSER": "Pokaż użytkownika {{value}}"
    },
    "DOWNLOAD": "Pobierz"
  },
  "MEMBERROLES": {
    "IAM_OWNER": "Ma kontrolę nad całą instancją, włącznie z wszystkimi organizacjami",
    "IAM_OWNER_VIEWER": "Ma uprawnienie do przeglądania całej instancji, włącznie z wszystkimi organizacjami",
    "IAM_ORG_MANAGER": "Ma uprawnienie do tworzenia i zarządzania organizacjami",
    "IAM_USER_MANAGER": "Ma uprawnienie do tworzenia i zarządzania użytkownikami",
    "IAM_ADMIN_IMPERSONATOR": "Ma uprawnienia do podszywania się pod administratora i użytkowników końcowych ze wszystkich organizacji",
    "IAM_END_USER_IMPERSONATOR": "Ma uprawnienia do podszywania się pod użytkowników końcowych ze wszystkich organizacji",
    "ORG_OWNER": "Ma uprawnienie nad całą organizacją",
    "ORG_USER_MANAGER": "Ma uprawnienie do tworzenia i zarządzania użytkownikami organizacji",
    "ORG_OWNER_VIEWER": "Ma uprawnienie do przeglądania całej organizacji",
    "ORG_USER_PERMISSION_EDITOR": "Ma uprawnienie do zarządzania uprawnieniami użytkowników",
    "ORG_PROJECT_PERMISSION_EDITOR": "Ma uprawnienie do zarządzania uprawnieniami projektu",
    "ORG_PROJECT_CREATOR": "Ma uprawnienie do tworzenia własnych projektów i podstawowych ustawień",
    "ORG_ADMIN_IMPERSONATOR": "Ma uprawnienia do podszywania się pod administratora i użytkowników końcowych z organizacji",
    "ORG_END_USER_IMPERSONATOR": "Ma uprawnienia do podszywania się pod użytkowników końcowych z organizacji",
    "PROJECT_OWNER": "Ma uprawnienie nad całym projektem",
    "PROJECT_OWNER_VIEWER": "Ma uprawnienie do przeglądania całego projektu",
    "PROJECT_OWNER_GLOBAL": "Ma uprawnienia do całego projektu",
    "PROJECT_OWNER_VIEWER_GLOBAL": "Ma uprawnienia do przeglądania całego projektu",
    "PROJECT_GRANT_OWNER": "Ma uprawnienia do zarządzania przydzielaniem dostępu do projektu",
    "PROJECT_GRANT_OWNER_VIEWER": "Ma uprawnienia do przeglądania przydzielonych dostępów do projektu"
  },
  "OVERLAYS": {
    "ORGSWITCHER": {
      "TEXT": "Wszystkie ustawienia organizacji i tabele w konsoli opierają się na wybranej organizacji. Kliknij ten przycisk, aby przełączyć organizację lub utworzyć nową."
    },
    "INSTANCE": {
      "TEXT": "Kliknij tutaj, aby przejść do ustawień instancji. Zwróć uwagę, że masz dostęp tylko do tego przycisku, jeśli masz rozszerzone uprawnienia."
    },
    "PROFILE": {
      "TEXT": "Tutaj możesz przełączać się między kontami użytkownika i zarządzać swoimi sesjami i profilami."
    },
    "NAV": {
      "TEXT": "Ta nawigacja zmienia się w zależności od wybranej powyżej organizacji lub Twojej instancji"
    },
    "CONTEXTCHANGED": {
      "TEXT": "Uwaga! Kontekst organizacji uległ zmianie."
    },
    "SWITCHEDTOINSTANCE": {
      "TEXT": "Widok właśnie zmienił się na instancję!"
    }
  },
  "FILTER": {
    "TITLE": "Filtr",
    "STATE": "Status",
    "DISPLAYNAME": "Wyświetlana Nazwa Użytkownika",
    "EMAIL": "Email",
    "USERNAME": "Nazwa Użytkownika",
    "ORGNAME": "Nazwa Organizacji",
    "PRIMARYDOMAIN": "Domena podstawowa",
    "PROJECTNAME": "Nazwa Projektu",
    "RESOURCEOWNER": "Właściciel Zasobu",
    "METHODS": {
      "5": "zawiera",
      "7": "kończy się",
      "1": "równa się"
    }
  },
  "KEYBOARDSHORTCUTS": {
    "TITLE": "Skróty klawiaturowe",
    "UNDERORGCONTEXT": "Na stronach organizacji",
    "SIDEWIDE": "Skróty dostępne na całej stronie",
    "SHORTCUTS": {
      "HOME": "Idź do Strony Głównej",
      "INSTANCE": "Idź do <strong>I</strong>nstancji",
      "ORG": "Idź do <strong>O</strong>rganizacji",
      "ORGSETTINGS": "Idź do Ustawień organizacji",
      "ORGSWITCHER": "Przełącz organizację",
      "ME": "Idź do Własnego Profilu",
      "PROJECTS": "Idź do <strong>P</strong>rojektów",
      "USERS": "Idź do <strong>U</strong>żytkowników",
      "USERGRANTS": "Idź do <strong>A</strong>utoryzacji",
      "ACTIONS": "Idź do Działań i Przepływów",
      "DOMAINS": "Idź do <strong>D</strong>omen"
    }
  },
  "RESOURCEID": "Identyfikator zasobu",
  "NAME": "Nazwa",
  "VERSION": "Wersja",
  "TABLE": {
    "NOROWS": "Brak danych"
  },
  "ERRORS": {
    "REQUIRED": "Proszę wypełnić to pole.",
    "ATLEASTONE": "Podaj co najmniej jedną wartość.",
    "TOKENINVALID": {
      "TITLE": "Twój token autoryzacji wygasł.",
      "DESCRIPTION": "Kliknij przycisk poniżej, aby ponownie się zalogować."
    },
    "EXHAUSTED": {
      "TITLE": "Twoja instancja jest zablokowana.",
      "DESCRIPTION": "Poproś administratora swojej instancji ZITADEL o aktualizację subskrypcji."
    },
    "INVALID_FORMAT": "Format jest nieprawidłowy.",
    "NOTANEMAIL": "Podana wartość nie jest adresem e-mail.",
    "MINLENGTH": "Musi mieć co najmniej {{requiredLength}} znaków.",
    "MAXLENGTH": "Musi zawierać mniej niż {{requiredLength}} znaków.",
    "UPPERCASEMISSING": "Musi zawierać wielką literę.",
    "LOWERCASEMISSING": "Musi zawierać małą literę.",
    "SYMBOLERROR": "Musi zawierać symbol lub znak interpunkcyjny.",
    "NUMBERERROR": "Musi zawierać cyfrę.",
    "PWNOTEQUAL": "Podane hasła nie są identyczne.",
    "PHONE": "Numer telefonu musi zaczynać się od +."
  },
  "USER": {
    "SETTINGS": {
      "TITLE": "Ustawienia",
      "GENERAL": "Ogólne",
      "IDP": "Dostawcy tożsamości",
      "SECURITY": "Hasło i Bezpieczeństwo",
      "KEYS": "Klucze",
      "PAT": "Tokeny Dostępu Osobistego",
      "USERGRANTS": "Autoryzacje",
      "MEMBERSHIPS": "Członkostwa",
      "METADATA": "Metadane"
    },
    "TITLE": "Informacje Osobiste",
    "DESCRIPTION": "Zarządzaj swoimi informacjami i ustawieniami bezpieczeństwa.",
    "PAGES": {
      "TITLE": "Użytkownik",
      "DETAIL": "Szczegóły",
      "CREATE": "Stwórz",
      "MY": "Moje Informacje",
      "LOGINNAMES": "Nazwy logowania",
      "LOGINMETHODS": "Metody logowania",
      "LOGINNAMESDESC": "To są twoje nazwy logowania:",
      "NOUSER": "Brak przypisanego użytkownika.",
      "REACTIVATE": "Aktywuj ponownie",
      "DEACTIVATE": "Dezaktywuj",
      "FILTER": "Filtruj",
      "STATE": "Status",
      "DELETE": "Usuń Użytkownika",
      "UNLOCK": "Odblokuj Użytkownika",
      "GENERATESECRET": "Generuj sekret klienta",
      "REMOVESECRET": "Usuń sekret klienta",
      "LOCKEDDESCRIPTION": "Ten użytkownik został zablokowany z powodu przekroczenia maksymalnej liczby prób logowania i musi zostać odblokowany, aby mógł być używany ponownie.",
      "DELETEACCOUNT": "Usuń Konto",
      "DELETEACCOUNT_DESC": "Jeśli wykonasz tę akcję, zostaniesz wylogowany i już nie będziesz mieć dostępu do swojego konta. Ta akcja nie jest odwracalna, więc proszę kontynuować ostrożnie.",
      "DELETEACCOUNT_BTN": "Usuń Konto",
      "DELETEACCOUNT_SUCCESS": "Konto zostało pomyślnie usunięte!"
    },
    "DETAILS": {
      "DATECREATED": "Utworzone",
      "DATECHANGED": "Zmienione"
    },
    "DIALOG": {
      "DELETE_TITLE": "Usuń Użytkownika",
      "DELETE_SELF_TITLE": "Usuń Konto",
      "DELETE_DESCRIPTION": "Zamierzasz trwale usunąć użytkownika. Czy na pewno?",
      "DELETE_SELF_DESCRIPTION": "Zamierzasz trwale usunąć swoje osobiste konto. To spowoduje wylogowanie Cię i usunięcie Twojego użytkownika. Ta akcja nie może być cofnięta!",
      "DELETE_AUTH_DESCRIPTION": "Zamierzasz trwale usunąć swoje osobiste konto. Czy jesteś pewny?",
      "TYPEUSERNAME": "Wpisz '{{value}}', aby potwierdzić i usunąć użytkownika.",
      "USERNAME": "Nazwa Użytkownika",
      "DELETE_BTN": "Usuń trwale"
    },
    "SENDEMAILDIALOG": {
      "TITLE": "Wyślij powiadomienie e-mailem",
      "DESCRIPTION": "Kliknij poniższy przycisk, aby wysłać powiadomienie na bieżący adres e-mail lub zmienić adres e-mail w polu.",
      "NEWEMAIL": "Nowy adres e-mail"
    },
    "SECRETDIALOG": {
      "CLIENTSECRET": "Sekret klienta",
      "CLIENTSECRET_DESCRIPTION": "Zachowaj sekret klienta w bezpiecznym miejscu, ponieważ zniknie ona po zamknięciu okna dialogowego."
    },
    "TABLE": {
      "DEACTIVATE": "Dezaktywuj",
      "ACTIVATE": "Aktywuj",
      "CHANGEDATE": "Ostatnio Zmodyfikowane",
      "CREATIONDATE": "Utworzone O",
      "FILTER": {
        "0": "Filtruj po nazwie wyświetlanej",
        "1": "Filtruj po nazwie użytkownika",
        "2": "Filtruj po nazwie wyświetlanej",
        "3": "Filtruj po nazwie użytkownika",
        "4": "Filtruj po adresie email",
        "5": "Filtruj po nazwie wyświetlanej",
        "10": "Filtruj po nazwie organizacji",
        "12": "Filtruj po nazwie projektu"
      },
      "EMPTY": "Brak wpisów"
    },
    "PASSWORDLESS": {
      "SEND": "Wyślij link rejestracyjny",
      "TABLETYPE": "Rodzaj",
      "TABLESTATE": "Status",
      "NAME": "Nazwa",
      "EMPTY": "Brak ustawionego urządzenia",
      "TITLE": "Uwierzytelnianie bez hasła",
      "DESCRIPTION": "Dodaj Metody Uwierzytelniania oparte na WebAuthn, aby zalogować się do ZITADEL bez hasła.",
      "MANAGE_DESCRIPTION": "Zarządzaj drugim czynnikiem uwierzytelniania swoich użytkowników.",
      "U2F": "Dodaj metodę",
      "U2F_DIALOG_TITLE": "Zweryfikuj uwierzytelniającego",
      "U2F_DIALOG_DESCRIPTION": "Wprowadź nazwę dla używanego logowania bez hasła",
      "U2F_SUCCESS": "Uwierzytelnianie bez hasła utworzone pomyślnie!",
      "U2F_ERROR": "Wystąpił błąd podczas konfiguracji!",
      "U2F_NAME": "Nazwa urządzenia uwierzytelniającego",
      "TYPE": {
        "0": "Brak MFA zdefiniowanego",
        "1": "Hasło jednorazowe (OTP)",
        "2": "Odcisk palca, Klucze Bezpieczeństwa, Face ID i inne"
      },
      "STATE": {
        "0": "Brak stanu",
        "1": "Nie gotowy",
        "2": "Gotowy",
        "3": "Usunięty"
      },
      "DIALOG": {
        "DELETE_TITLE": "Usuń metodę uwierzytelniania bez hasła",
        "DELETE_DESCRIPTION": "Zamierzasz usunąć metodę uwierzytelniania bez hasła. Czy na pewno?",
        "ADD_TITLE": "Uwierzytelnianie bez hasła",
        "ADD_DESCRIPTION": "Wybierz jedną z dostępnych opcji tworzenia metody uwierzytelniania bez hasła.",
        "SEND_DESCRIPTION": "Wyślij link rejestracyjny na swój adres e-mail.",
        "SEND": "Wyślij link rejestracyjny",
        "SENT": "E-mail został pomyślnie dostarczony. Sprawdź swoją skrzynkę, aby kontynuować konfigurację.",
        "QRCODE_DESCRIPTION": "Wygeneruj kod QR do skanowania z innym urządzeniem.",
        "QRCODE": "Wygeneruj kod QR",
        "QRCODE_SCAN": "Zeskanuj ten kod QR, aby kontynuować konfigurację na swoim urządzeniu.",
        "NEW_DESCRIPTION": "Użyj tego urządzenia do skonfigurowania uwierzytelniania bez hasła.",
        "NEW": "Dodaj nowy"
      }
    },
    "MFA": {
      "TABLETYPE": "Typ",
      "TABLESTATE": "Status",
      "NAME": "Nazwa",
      "EMPTY": "Brak dodatkowych czynników",
      "TITLE": "Uwierzytelnianie wieloskładnikowe",
      "DESCRIPTION": "Dodaj drugi czynnik, aby zapewnić optymalne bezpieczeństwo twojego konta.",
      "MANAGE_DESCRIPTION": "Zarządzaj metodami drugiego czynnika swoich użytkowników.",
      "ADD": "Dodaj czynnik",
      "OTP": "Aplikacja uwierzytelniająca TOTP (jednorazowe hasło)",
      "OTP_DIALOG_TITLE": "Dodaj TOTP",
      "OTP_DIALOG_DESCRIPTION": "Zeskanuj kod QR za pomocą aplikacji uwierzytelniającej i wprowadź poniższy kod, aby zweryfikować i aktywować metodę OTP.",
      "U2F": "Odcisk palca, klucze bezpieczeństwa, Face ID i inne",
      "U2F_DIALOG_TITLE": "Zweryfikuj czynnik",
      "U2F_DIALOG_DESCRIPTION": "Wprowadź nazwę dla swojego używanego uniwersalnego uwierzytelniania wieloskładnikowego.",
      "U2F_SUCCESS": "Czynnik został pomyślnie dodany!",
      "U2F_ERROR": "Wystąpił błąd podczas konfiguracji!",
      "U2F_NAME": "Nazwa uwierzytelniacza",
      "OTPSMS": "OTP (hasło jednorazowe) z SMS-em",
      "OTPEMAIL": "OTP (hasło jednorazowe) z e-mailem",
      "SETUPOTPSMSDESCRIPTION": "Czy chcesz ustawić ten numer telefonu jako drugi czynnik OTP (hasło jednorazowe)?",
      "OTPSMSSUCCESS": "Pomyślnie skonfigurowano współczynnik OTP.",
      "OTPSMSPHONEMUSTBEVERIFIED": "Aby skorzystać z tej metody, Twój telefon musi zostać zweryfikowany.",
      "OTPEMAILSUCCESS": "Pomyślnie skonfigurowano współczynnik OTP.",
      "TYPE": {
        "0": "Nie zdefiniowano MFA",
        "1": "Jednorazowe hasło (OTP)",
        "2": "Odcisk palca, klucze bezpieczeństwa, Face ID i inne"
      },
      "STATE": {
        "0": "Brak Stanu",
        "1": "Nie Gotowe",
        "2": "Gotowe",
        "3": "Usunięte"
      },
      "DIALOG": {
        "MFA_DELETE_TITLE": "Usuń drugi czynnik",
        "MFA_DELETE_DESCRIPTION": "Zamierzasz usunąć drugi czynnik. Czy na pewno?",
        "ADD_MFA_TITLE": "Dodaj drugi czynnik",
        "ADD_MFA_DESCRIPTION": "Wybierz jedną z poniższych opcji."
      }
    },
    "EXTERNALIDP": {
      "TITLE": "Zewnętrzni Dostawcy Tożsamości ",
      "DESC": "",
      "IDPCONFIGID": "Identyfikator konfiguracji IDP",
      "IDPNAME": "Nazwa IDP",
      "USERDISPLAYNAME": "Zewnętrzna Nazwa",
      "EXTERNALUSERID": "Identyfikator zewnętrznego użytkownika",
      "EMPTY": "Nie znaleziono dostawców tożsamości zewnętrznych",
      "DIALOG": {
        "DELETE_TITLE": "Usuń IDP",
        "DELETE_DESCRIPTION": "Zamierzasz usunąć dostawcę tożsamości zewnętrznej z użytkownika. Czy na pewno chcesz kontynuować?"
      }
    },
    "CREATE": {
      "TITLE": "Utwórz Nowego Użytkownika",
      "DESCRIPTION": "Podaj potrzebne informacje.",
      "NAMEANDEMAILSECTION": "Imię i adres e-mail",
      "GENDERLANGSECTION": "Płeć i język",
      "PHONESECTION": "Numery telefonów",
      "PASSWORDSECTION": "Hasło początkowe",
      "ADDRESSANDPHONESECTION": "Numer telefonu",
      "INITMAILDESCRIPTION": "Jeśli zaznaczone są obie opcje, nie zostanie wysłany żaden e-mail inicjujący. Jeśli zaznaczona jest tylko jedna opcja, zostanie wysłany e-mail, aby udostępnić/zweryfikować dane."
    },
    "CODEDIALOG": {
      "TITLE": "Weryfikuj numer telefonu",
      "DESCRIPTION": "Wprowadź kod, który otrzymałeś/aś SMS-em, aby zweryfikować swój numer telefonu.",
      "CODE": "Kod"
    },
    "DATA": {
      "STATE": "Status",
      "STATE0": "Nieznany",
      "STATE1": "Aktywny",
      "STATE2": "Nieaktywny",
      "STATE3": "Usunięty",
      "STATE4": "Zablokowany",
      "STATE5": "Zawieszony",
      "STATE6": "Inicjalny"
    },
    "PROFILE": {
      "TITLE": "Profil",
      "EMAIL": "E-mail",
      "PHONE": "Numer telefonu",
      "PHONE_HINT": "Użyj symbolu +, a następnie kodu kraju, z którego dzwonisz, lub wybierz kraj z listy rozwijanej i wprowadź numer telefonu.",
      "USERNAME": "Nazwa użytkownika",
      "CHANGEUSERNAME": "modyfikuj",
      "CHANGEUSERNAME_TITLE": "Zmień nazwę użytkownika",
      "CHANGEUSERNAME_DESC": "Wprowadź nową nazwę w polu poniżej.",
      "FIRSTNAME": "Imię",
      "LASTNAME": "Nazwisko",
      "NICKNAME": "Przezwisko",
      "DISPLAYNAME": "Nazwa wyświetlana",
      "PREFERREDLOGINNAME": "Preferowana nazwa logowania",
      "PREFERRED_LANGUAGE": "Język",
      "GENDER": "Płeć",
      "PASSWORD": "Hasło",
      "AVATAR": {
        "UPLOADTITLE": "Prześlij swoje zdjęcie profilowe",
        "UPLOADBTN": "Wybierz plik",
        "UPLOAD": "Prześlij",
        "CURRENT": "Obecne zdjęcie",
        "PREVIEW": "Podgląd",
        "DELETESUCCESS": "Usunięto pomyślnie!",
        "CROPPERERROR": "Wystąpił błąd podczas przesyłania pliku. Spróbuj innego formatu i rozmiaru, jeśli to konieczne."
      },
      "COUNTRY": "Kraj"
    },
    "MACHINE": {
      "TITLE": "Szczegóły użytkownika usługi",
      "USERNAME": "Nazwa użytkownika",
      "NAME": "Nazwa",
      "DESCRIPTION": "Opis",
      "KEYSTITLE": "Klucze",
      "KEYSDESC": "Zdefiniuj swoje klucze i dodaj opcjonalną datę ważności.",
      "TOKENSTITLE": "Tokeny dostępu osobistego",
      "TOKENSDESC": "Tokeny dostępu osobistego działają jak zwykłe tokeny dostępu OAuth.",
      "ID": "ID klucza",
      "TYPE": "Typ",
      "EXPIRATIONDATE": "Data ważności",
      "CHOOSEDATEAFTER": "Wprowadź ważną datę ważności po",
      "CHOOSEEXPIRY": "Wybierz datę ważności",
      "CREATIONDATE": "Data utworzenia",
      "KEYDETAILS": "Szczegóły klucza",
      "ACCESSTOKENTYPE": "Rodzaj tokenu dostępu",
      "ACCESSTOKENTYPES": {
        "0": "Bearer",
        "1": "JWT"
      },
      "ADD": {
        "TITLE": "Dodaj klucz",
        "DESCRIPTION": "Wybierz typ swojego klucza i wybierz opcjonalną datę ważności."
      },
      "ADDED": {
        "TITLE": "Klucz został utworzony",
        "DESCRIPTION": "Pobierz klucz, ponieważ po zamknięciu tego okna dialogowego nie będzie już widoczny!"
      },
      "KEYTYPES": {
        "1": "JSON"
      },
      "DIALOG": {
        "DELETE_KEY": {
          "TITLE": "Usuń klucz",
          "DESCRIPTION": "Czy chcesz usunąć wybrany klucz? Tej operacji nie można cofnąć."
        }
      }
    },
    "PASSWORD": {
      "TITLE": "Hasło",
      "LABEL": "Bezpieczne hasło pomaga chronić konto",
      "DESCRIPTION": "Wprowadź nowe hasło zgodnie z poniższą polityką.",
      "OLD": "Aktualne hasło",
      "NEW": "Nowe hasło",
      "CONFIRM": "Potwierdź nowe hasło",
      "NEWINITIAL": "Hasło",
      "CONFIRMINITIAL": "Potwierdź hasło",
      "RESET": "Zresetuj aktualne hasło",
      "SET": "Ustaw nowe hasło",
      "RESENDNOTIFICATION": "Wyślij link resetowania hasła",
      "REQUIRED": "Brakuje niektórych wymaganych pól.",
      "MINLENGTHERROR": "Musi mieć co najmniej {{value}} znaków.",
      "MAXLENGTHERROR": "Musi zawierać mniej niż {{value}} znaków"
    },
    "ID": "ID",
    "EMAIL": "E-mail",
    "PHONE": "Numer telefonu",
    "PHONEEMPTY": "Nie podano numeru telefonu",
    "PHONEVERIFIED": "Numer telefonu zweryfikowany.",
    "EMAILVERIFIED": "Email zweryfikowany",
    "NOTVERIFIED": "niezweryfikowany",
    "PREFERRED_LOGINNAME": "Preferowana nazwa użytkownika",
    "ISINITIAL": "Użytkownik nie jest jeszcze aktywny.",
    "LOGINMETHODS": {
      "TITLE": "Informacje kontaktowe",
      "DESCRIPTION": "Podane informacje służą do wysyłania ważnych informacji, takich jak e-maile z linkiem resetowania hasła.",
      "EMAIL": {
        "TITLE": "E-mail",
        "VALID": "zweryfikowany",
        "ISVERIFIED": "E-mail zweryfikowany",
        "ISVERIFIEDDESC": "Jeśli e-mail jest oznaczony jako zweryfikowany, nie będzie wysyłane żadne żądanie weryfikacji e-maila.",
        "RESEND": "Wyślij ponownie e-mail z weryfikacją",
        "EDITTITLE": "Zmień e-mail",
        "EDITDESC": "Wprowadź nowy adres e-mail w polu poniżej."
      },
      "PHONE": {
        "TITLE": "Telefon",
        "VALID": "zweryfikowany",
        "RESEND": "Wyślij ponownie weryfikacyjną wiadomość tekstową",
        "EDITTITLE": "Zmień numer",
        "EDITVALUE": "Numer telefonu",
        "EDITDESC": "Wprowadź nowy numer telefonu poniżej.",
        "DELETETITLE": "Usuń numer telefonu",
        "DELETEDESC": "Czy na pewno chcesz usunąć numer telefonu",
        "OTPSMSREMOVALWARNING": "To konto używa tego numeru telefonu jako drugiego czynnika. Po przejściu dalej nie będziesz mógł z niego korzystać."
      },
      "RESENDCODE": "Wyślij kod ponownie",
      "ENTERCODE": "Zweryfikuj",
      "ENTERCODE_DESC": "Zweryfikuj kod"
    },
    "GRANTS": {
      "TITLE": "Uprawnienia użytkownika",
      "DESCRIPTION": "Przydziel temu użytkownikowi dostęp do określonych projektów",
      "CREATE": {
        "TITLE": "Utwórz uprawnienie użytkownika",
        "DESCRIPTION": "Wyszukaj organizację, projekt i odpowiednie role projektu."
      },
      "PROJECTNAME": "Nazwa projektu",
      "PROJECT-OWNED": "Projekt",
      "PROJECT-GRANTED": "Uprawniony projekt",
      "FILTER": {
        "0": "filtruj po użytkowniku",
        "1": "filtruj po domenie",
        "2": "filtruj po nazwie projektu",
        "3": "filtruj po roli"
      }
    },
    "STATE": {
      "0": "Nieznany",
      "1": "Aktywny",
      "2": "Nieaktywny",
      "3": "Usunięty",
      "4": "Zablokowany",
      "5": "Zawieszony",
      "6": "Początkowy"
    },
    "SEARCH": {
      "ADDITIONAL": "Nazwa użytkownika (obecna organizacja)",
      "ADDITIONAL-EXTERNAL": "Nazwa użytkownika (organizacja zewnętrzna)"
    },
    "TARGET": {
      "SELF": "Jeśli chcesz udzielić dostęp użytkownikowi innej organizacji",
      "EXTERNAL": "Aby udzielić dostęp użytkownikowi swojej organizacji",
      "CLICKHERE": "kliknij tutaj"
    },
    "SIGNEDOUT": "Jesteś wylogowany. Kliknij przycisk \"Zaloguj się\", aby zalogować się ponownie.",
    "SIGNEDOUT_BTN": "Zaloguj się",
    "EDITACCOUNT": "Edytuj konto",
    "ADDACCOUNT": "Zaloguj się z innym kontem",
    "RESENDINITIALEMAIL": "Wyślij ponownie wiadomość aktywacyjną",
    "RESENDEMAILNOTIFICATION": "Wyślij ponownie powiadomienie e-mailem",
    "TOAST": {
      "CREATED": "Użytkownik został utworzony pomyślnie.",
      "SAVED": "Profil został zapisany pomyślnie.",
      "USERNAMECHANGED": "Nazwa użytkownika została zmieniona.",
      "EMAILSAVED": "E-mail został zapisany pomyślnie.",
      "INITEMAILSENT": "Wysłano maila inicjalizacyjnego.",
      "PHONESAVED": "Telefon został zapisany pomyślnie.",
      "PHONEREMOVED": "Telefon został usunięty.",
      "PHONEVERIFIED": "Telefon został zweryfikowany pomyślnie.",
      "PHONEVERIFICATIONSENT": "Wysłano kod weryfikacyjny telefonu.",
      "EMAILVERIFICATIONSENT": "Wysłano kod weryfikacyjny e-maila.",
      "OTPREMOVED": "OTP został usunięty.",
      "U2FREMOVED": "Czynnik został usunięty.",
      "PASSWORDLESSREMOVED": "Usunięto hasło.",
      "INITIALPASSWORDSET": "Ustawiono hasło początkowe.",
      "PASSWORDNOTIFICATIONSENT": "Wysłano powiadomienie o zmianie hasła.",
      "PASSWORDCHANGED": "Hasło zostało zmienione pomyślnie.",
      "REACTIVATED": "Użytkownik został aktywowany ponownie.",
      "DEACTIVATED": "Użytkownik został dezaktywowany.",
      "SELECTEDREACTIVATED": "Wybrani użytkownicy zostali aktywowani ponownie.",
      "SELECTEDDEACTIVATED": "Wybrani użytkownicy zostali dezaktywowani.",
      "SELECTEDKEYSDELETED": "Usunięto wybrane klucze.",
      "KEYADDED": "Dodano klucz!",
      "MACHINEADDED": "Utworzono użytkownika serwisu!",
      "DELETED": "Użytkownik został usunięty pomyślnie!",
      "UNLOCKED": "Użytkownik został odblokowany pomyślnie!",
      "PASSWORDLESSREGISTRATIONSENT": "Link rejestracyjny został wysłany pomyślnie.",
      "SECRETGENERATED": "Sekret wygenerowany pomyślnie!",
      "SECRETREMOVED": "Sekret usunięty pomyślnie!"
    },
    "MEMBERSHIPS": {
      "TITLE": "Role menedżera ZITADEL",
      "DESCRIPTION": "To są wszystkie uprawnienia członków użytkownika. Możesz je również modyfikować na stronach szczegółów organizacji, projektu lub IAM.",
      "ORGCONTEXT": "Widzisz wszystkie organizacje i projekty, które są związane z aktualnie wybraną organizacją.",
      "USERCONTEXT": "Widzisz wszystkie organizacje i projekty, do których masz dostęp. Włączając inne organizacje.",
      "CREATIONDATE": "Data utworzenia",
      "CHANGEDATE": "Data ostatniej modyfikacji",
      "DISPLAYNAME": "Nazwa wyświetlana",
      "REMOVE": "Usuń",
      "TYPE": "Typ",
      "ORGID": "ID organizacji",
      "UPDATED": "Członkostwo zostało zaktualizowane.",
      "NOPERMISSIONTOEDIT": "Brakują ci wymaganych uprawnień do edycji ról!",
      "TYPES": {
        "UNKNOWN": "Nieznany",
        "ORG": "Organizacja",
        "PROJECT": "Projekt",
        "GRANTEDPROJECT": "Udzielony projekt"
      }
    },
    "PERSONALACCESSTOKEN": {
      "ID": "ID",
      "TOKEN": "Token",
      "ADD": {
        "TITLE": "Wygeneruj nowy token dostępu osobistego",
        "DESCRIPTION": "Zdefiniuj niestandardowy termin ważności tokenu.",
        "CHOOSEEXPIRY": "Wybierz datę ważności",
        "CHOOSEDATEAFTER": "Wprowadź prawidłowy termin ważności po"
      },
      "ADDED": {
        "TITLE": "Token dostępu osobistego",
        "DESCRIPTION": "Upewnij się, że skopiowałeś swój token dostępu osobistego. Nie będziesz mógł go zobaczyć ponownie!"
      },
      "DELETE": {
        "TITLE": "Usuń token",
        "DESCRIPTION": "Zamierzasz usunąć token dostępu osobistego. Czy na pewno?"
      },
      "DELETED": "Token został pomyślnie usunięty."
    }
  },
  "METADATA": {
    "TITLE": "Metadane",
    "KEY": "Klucz",
    "VALUE": "Wartość",
    "ADD": "Nowy wpis",
    "SAVE": "Zapisz",
    "EMPTY": "Brak metadanych",
    "SETSUCCESS": "Element zapisany pomyślnie",
    "REMOVESUCCESS": "Element usunięty pomyślnie"
  },
  "FLOWS": {
    "ID": "ID",
    "NAME": "Nazwa",
    "STATE": "Stan",
    "STATES": {
      "0": "brak statusu",
      "1": "nieaktywny",
      "2": "aktywny"
    },
    "ADDTRIGGER": "Dodaj wyzwalacz",
    "FLOWCHANGED": "Przepływ zmieniony pomyślnie",
    "FLOWCLEARED": "Przepływ zresetowany pomyślnie",
    "TIMEOUT": "Timeout",
    "TIMEOUTINSEC": "Timeout w sekundach",
    "ALLOWEDTOFAIL": "Dozwolone na porażkę",
    "ALLOWEDTOFAILWARN": {
      "TITLE": "Ostrzeżenie",
      "DESCRIPTION": "Jeśli wyłączysz tę opcję, może to spowodować, że użytkownicy Twojej organizacji nie będą mogli się zalogować. Ponadto nie będziesz już mógł uzyskać dostępu do konsoli, aby wyłączyć akcję. Zalecamy utworzenie administratora w oddzielnej organizacji lub przetestowanie skryptów najpierw w środowisku deweloperskim lub organizacji deweloperskiej."
    },
    "SCRIPT": "Skrypt",
    "FLOWTYPE": "Typ Przepływu",
    "TRIGGERTYPE": "Typ Wyzwalacza",
    "ACTIONS": "Akcje",
    "ACTIONSMAX": "W zależności od twojego poziomu, masz dostępne ograniczoną liczbę działań ({{value}}). Upewnij się, że dezaktywujesz te, których nie potrzebujesz lub rozważ uaktualnienie swojego poziomu.",
    "DIALOG": {
      "ADD": {
        "TITLE": "Utwórz działanie"
      },
      "UPDATE": {
        "TITLE": "Aktualizuj działanie"
      },
      "DELETEACTION": {
        "TITLE": "Usunąć działanie?",
        "DESCRIPTION": "Zamierzasz usunąć działanie. Nie można tego cofnąć. Czy na pewno?",
        "DELETE_SUCCESS": "Działanie usunięte pomyślnie."
      },
      "CLEAR": {
        "TITLE": "Wyczyścić przepływ?",
        "DESCRIPTION": "Zamierzasz zresetować przepływ wraz z jego wyzwalaczami i działaniami. Ta zmiana nie może być odtworzona. Czy na pewno?"
      },
      "REMOVEACTIONSLIST": {
        "TITLE": "Usunąć wybrane działanie?",
        "DESCRIPTION": "Czy na pewno chcesz usunąć wybrane działania z przepływu?"
      }
    },
    "TOAST": {
      "ACTIONSSET": "Ustawiono działanie",
      "ACTIONREACTIVATED": "Działanie pomyślnie aktywowano ponownie",
      "ACTIONDEACTIVATED": "Działanie pomyślnie dezaktywowano"
    }
  },
  "IAM": {
    "POLICIES": {
      "TITLE": "Polityki systemowe i ustawienia dostępu",
      "DESCRIPTION": "Zarządzaj swoimi globalnymi politykami i ustawieniami dostępu do zarządzania."
    },
    "EVENTSTORE": {
      "TITLE": "Administracja magazynem IAM",
      "DESCRIPTION": "Zarządzaj swoimi widokami ZITADEL i nieudanymi zdarzeniami."
    },
    "MEMBER": {
      "TITLE": "Managerowie",
      "DESCRIPTION": "Ci managerowie mają uprawnienia do dokonywania zmian w instancji."
    },
    "PAGES": {
      "STATE": "Status",
      "DOMAINLIST": "Własne domeny"
    },
    "STATE": {
      "0": "Nieokreślony",
      "1": "Tworzenie",
      "2": "Uruchomiony",
      "3": "Zatrzymywanie",
      "4": "Zatrzymany"
    },
    "VIEWS": {
      "VIEWNAME": "Nazwa",
      "DATABASE": "Baza danych",
      "SEQUENCE": "Sekwencja",
      "EVENTTIMESTAMP": "Sygnatura czasowa",
      "LASTSPOOL": "Udane uruchomienie",
      "ACTIONS": "Akcje",
      "CLEAR": "Wyczyść",
      "CLEARED": "Widok został pomyślnie wyczyszczony!",
      "DIALOG": {
        "VIEW_CLEAR_TITLE": "Wyczyść widok",
        "VIEW_CLEAR_DESCRIPTION": "Zamierzasz wyczyścić widok. Czyszczenie widoku tworzy proces, w trakcie którego dane mogą nie być dostępne dla końcowych użytkowników. Czy na pewno chcesz to zrobić?"
      }
    },
    "FAILEDEVENTS": {
      "VIEWNAME": "Nazwa",
      "DATABASE": "Baza danych",
      "FAILEDSEQUENCE": "Nieudany ciąg",
      "FAILURECOUNT": "Liczba niepowodzeń",
      "LASTFAILED": "Ostatnie niepowodzenie",
      "ERRORMESSAGE": "Komunikat błędu",
      "ACTIONS": "Akcje",
      "DELETE": "Usuń",
      "DELETESUCCESS": "Usunięto zdarzenia nieudane."
    },
    "EVENTS": {
      "EDITOR": "Edytor",
      "EDITORID": "Identyfikator edytora",
      "AGGREGATE": "Agregat",
      "AGGREGATEID": "Identyfikator agregatu",
      "AGGREGATETYPE": "Typ agregatu",
      "RESOURCEOWNER": "Właściciel zasobów",
      "SEQUENCE": "Sekwencja",
      "CREATIONDATE": "Data utworzenia",
      "TYPE": "Typ",
      "PAYLOAD": "Zawartość",
      "FILTERS": {
        "BTN": "Filtr",
        "USER": {
          "IDLABEL": "Identyfikator",
          "CHECKBOX": "Filtruj według edytora"
        },
        "AGGREGATE": {
          "TYPELABEL": "Typ agregatu",
          "IDLABEL": "Identyfikator",
          "CHECKBOX": "Filtruj według agregatu"
        },
        "TYPE": {
          "TYPELABEL": "Typ",
          "CHECKBOX": "Filtruj według typu"
        },
        "RESOURCEOWNER": {
          "LABEL": "Identyfikator",
          "CHECKBOX": "Filtruj według właściciela zasobu"
        },
        "SEQUENCE": {
          "LABEL": "Sekwencja",
          "CHECKBOX": "Filtruj według sekwencji"
        },
        "SORT": "Sortowanie",
        "ASC": "Rosnące",
        "DESC": "Malejące",
        "CREATIONDATE": {
          "RADIO_FROM": "Od",
          "RADIO_RANGE": "Zakres",
          "LABEL_SINCE": "Od",
          "LABEL_UNTIL": "Do"
        },
        "OTHER": "inne",
        "OTHERS": "inni"
      },
      "DIALOG": {
        "TITLE": "Szczegóły zdarzenia"
      }
    },
    "TOAST": {
      "MEMBERREMOVED": "Menedżer usunięty.",
      "MEMBERSADDED": "Menedżerowie dodani.",
      "MEMBERADDED": "Menedżer dodany.",
      "MEMBERCHANGED": "Menedżer zmieniony.",
      "ROLEREMOVED": "Rola usunięta.",
      "ROLECHANGED": "Rola zmieniona.",
      "REACTIVATED": "Aktywowano ponownie",
      "DEACTIVATED": "Dezaktywowano"
    }
  },
  "ORG": {
    "PAGES": {
      "NAME": "Nazwa",
      "ID": "ID",
      "CREATIONDATE": "Data utworzenia",
      "DATECHANGED": "Zmieniono",
      "FILTER": "Filtr",
      "FILTERPLACEHOLDER": "Filtruj po nazwie",
      "LIST": "Organizacje",
      "LISTDESCRIPTION": "Wybierz organizację.",
      "ACTIVE": "Aktywne",
      "CREATE": "Utwórz organizację",
      "DEACTIVATE": "Deaktywuj organizację",
      "REACTIVATE": "Aktywuj ponownie organizację",
      "NOPERMISSION": "Nie masz uprawnień do dostępu do ustawień organizacji.",
      "USERSELFACCOUNT": "Użyj swojego prywatnego konta jako właściciela organizacji",
      "ORGDETAIL_TITLE": "Wprowadź nazwę i domenę swojej nowej organizacji.",
      "ORGDETAIL_TITLE_WITHOUT_DOMAIN": "Wprowadź nazwę swojej nowej organizacji.",
      "ORGDETAILUSER_TITLE": "Skonfiguruj właściciela organizacji",
      "DELETE": "Usuń organizację",
      "DEFAULTLABEL": "Domyślna",
      "SETASDEFAULT": "Ustaw jako domyślną organizację",
      "DEFAULTORGSET": "Domyślna organizacja została zmieniona pomyślnie",
      "RENAME": {
        "ACTION": "Zmień nazwę",
        "TITLE": "Zmiana nazwy organizacji",
        "DESCRIPTION": "Wprowadź nową nazwę dla swojej organizacji",
        "BTN": "Zmień nazwę"
      },
      "ORGDOMAIN": {
        "TITLE": "Zweryfikuj własność {{value}}",
        "VERIFICATION": "Oferujemy dwie metody ręcznej weryfikacji domeny:",
        "VERIFICATION_HTML": "-HTTP. Umieść tymczasowy plik weryfikacyjny w swojej witrynie",
        "VERIFICATION_DNS": "-DNS. Utwórz wpis DNS rekordu TXT",
        "VERIFICATION_DNS_DESC": "Jeśli zarządzasz wartością {{ value }} i masz dostęp do swoich rekordów DNS, możesz utworzyć nowy rekord TXT z następującymi wartościami:",
        "VERIFICATION_DNS_HOST_LABEL": "Host:",
        "VERIFICATION_DNS_CHALLENGE_LABEL": "Użyj tego kodu dla wartości rekordu TXT:",
        "VERIFICATION_HTTP_DESC": "Jeśli masz dostęp do hostingu swojej witryny, po prostu pobierz plik weryfikacyjny i prześlij go pod podanym adresem URL",
        "VERIFICATION_HTTP_URL_LABEL": "Oczekiwany adres URL:",
        "VERIFICATION_HTTP_FILE_LABEL": "Plik weryfikacyjny:",
        "VERIFICATION_SKIP": "Możesz na razie pominąć weryfikację i kontynuować tworzenie organizacji, jednak aby móc korzystać z domeny, ten krok musi zostać ukończony!",
        "VERIFICATION_VALIDATION_DESC": "Nie usuwaj kodu weryfikacyjnego, ponieważ ZITADEL będzie od czasu do czasu ponownie sprawdzał własność Twojej domeny.",
        "VERIFICATION_NEWTOKEN_TITLE": "Poproś o nowy token",
        "VERIFICATION_VALIDATION_ONGOING": "Wybrano metodę {{ value }} do weryfikacji Twojej domeny. Kliknij przycisk, aby uruchomić kontrolę weryfikacyjną lub zresetować proces weryfikacji.",
        "VERIFICATION_SUCCESSFUL": "Domena pomyślnie zweryfikowana!",
        "RESETMETHOD": "Zresetuj metodę weryfikacji"
      },
      "DOWNLOAD_FILE": "Pobierz plik",
      "SELECTORGTOOLTIP": "Wybierz tę organizację.",
      "PRIMARYDOMAIN": "Domena główna",
      "STATE": "Stan",
      "USEPASSWORD": "Ustaw hasło początkowe",
      "USEPASSWORDDESC": "Użytkownik nie musi ustawiać hasła podczas inicjalizacji."
    },
    "LIST": {
      "TITLE": "Organizacje",
      "DESCRIPTION": "To są organizacje na twoim egzemplarzu"
    },
    "DOMAINS": {
      "NEW": "Dodaj domenę",
      "TITLE": "Zweryfikowane domeny",
      "DESCRIPTION": "Skonfiguruj swoje domeny. Ta domena może być używana do logowania się z Twoimi użytkownikami.",
      "SETPRIMARY": "Ustaw jako główną",
      "DELETE": {
        "TITLE": "Usuń domenę",
        "DESCRIPTION": "Zamierzasz usunąć jedną z twoich domen. Zauważ, że twoi użytkownicy już nie będą mogli używać tej domeny do logowania się."
      },
      "ADD": {
        "TITLE": "Dodaj domenę",
        "DESCRIPTION": "Zamierzasz dodać domenę dla swojej organizacji. Po pomyślnym procesie, twoi użytkownicy będą mogli używać domeny do logowania się."
      }
    },
    "STATE": {
      "0": "Nieokreślone",
      "1": "Aktywne",
      "2": "Dezaktywowane"
    },
    "MEMBER": {
      "TITLE": "Menadżerowie organizacji",
      "DESCRIPTION": "Zdefiniuj użytkowników, którzy mogą zmienić preferencje twojej organizacji."
    },
    "TOAST": {
      "UPDATED": "Organizacja zaktualizowana pomyślnie.",
      "DEACTIVATED": "Organizacja dezaktywowana.",
      "REACTIVATED": "Organizacja aktywowana ponownie.",
      "DOMAINADDED": "Dodano domenę.",
      "DOMAINREMOVED": "Usunięto domenę.",
      "MEMBERADDED": "Dodano managera.",
      "MEMBERREMOVED": "Usunięto managera.",
      "MEMBERCHANGED": "Zmieniono managera.",
      "SETPRIMARY": "Ustawiono domenę podstawową.",
      "DELETED": "Organizacja została usunięta pomyślnie",
      "DEFAULTORGNOTFOUND": "Nie znaleziono organizacji domyślnej",
      "ORG_WAS_DELETED": "Organizacja została usunięta."
    },
    "DIALOG": {
      "DEACTIVATE": {
        "TITLE": "Dezaktywuj organizację",
        "DESCRIPTION": "Zamierzasz dezaktywować swoją organizację. Użytkownicy nie będą mogli się zalogować po tym. Czy na pewno chcesz kontynuować?"
      },
      "REACTIVATE": {
        "TITLE": "Aktywuj ponownie organizację",
        "DESCRIPTION": "Zamierzasz ponownie aktywować swoją organizację. Użytkownicy będą mogli się zalogować ponownie. Czy na pewno chcesz kontynuować?"
      },
      "DELETE": {
        "TITLE": "Usuń organizację",
        "DESCRIPTION": "Zamierzasz usunąć swoją organizację. Rozpocznie się proces usuwania wszystkich danych związanych z organizacją. Nie można tego cofnąć.",
        "TYPENAME": "Wpisz '{{value}}', aby usunąć swoją organizację.",
        "ORGNAME": "Nazwa",
        "BTN": "Usuń"
      }
    }
  },
  "SETTINGS": {
    "INSTANCE": {
      "TITLE": "Ustawienia instancji",
      "DESCRIPTION": "Te ustawienia będą dotyczyć wszystkich twoich organizacji, chyba że zostaną zastąpione."
    },
    "LIST": {
      "ORGS": "Organizacje",
      "FEATURESETTINGS": "Ustawienia funkcji",
      "LANGUAGES": "Języki",
      "LOGIN": "Zachowanie logowania i bezpieczeństwo",
      "LOCKOUT": "Blokada",
      "COMPLEXITY": "Złożoność hasła",
      "NOTIFICATIONS": "Ustawienia powiadomień",
      "SMTP_PROVIDER": "Dostawca SMTP",
      "SMS_PROVIDER": "Dostawca SMS-ów/telefonów",
      "NOTIFICATIONS_DESC": "Ustawienia SMTP i SMS",
      "MESSAGETEXTS": "Teksty wiadomości",
      "IDP": "Dostawcy tożsamości",
      "VERIFIED_DOMAINS": "Zweryfikowane domeny",
      "DOMAIN": "Ustawienia domeny",
      "LOGINTEXTS": "Teksty interfejsu logowania",
      "BRANDING": "Marka",
      "PRIVACYPOLICY": "Polityka prywatności",
      "OIDC": "Czas trwania tokenów OIDC i wygaśnięcie",
      "SECRETS": "Wygląd sekretów",
      "SECURITY": "Ustawienia bezpieczeństwa",
      "EVENTS": "Zdarzenia",
      "FAILEDEVENTS": "Nieudane Zdarzenia",
      "VIEWS": "Widoki"
    },
    "GROUPS": {
      "GENERAL": "Informacje ogólne",
      "NOTIFICATIONS": "Powiadomienia",
      "LOGIN": "Logowanie i dostęp",
      "DOMAIN": "Domena",
      "TEXTS": "Teksty i języki",
      "APPEARANCE": "Wygląd",
      "OTHER": "Inne",
      "STORAGE": "składowanie"
    }
  },
  "SETTING": {
    "LANGUAGES": {
      "DEFAULT": "Domyślny język",
      "ALLOWED": "Dozwolone języki",
      "NOT_ALLOWED": "Niedozwolone języki",
      "ALLOW_ALL": "Zezwól na wszystkie języki",
      "DISALLOW_ALL": "Zabroń wszystkich języków",
      "SETASDEFAULT": "Ustaw jako domyślny język",
      "DEFAULT_SAVED": "Domyślny język zapisany",
      "ALLOWED_SAVED": "Dozwolone języki zapisane",
      "OPTIONS": {
        "de": "Deutsch",
        "en": "English",
        "es": "Español",
        "fr": "Français",
        "it": "Italiano",
        "ja": "日本語",
        "pl": "Polski",
        "zh": "简体中文",
        "bg": "Български",
        "pt": "Portuguese",
        "mk": "Македонски",
        "cs": "Čeština",
        "ru": "Русский",
        "nl": "Nederlands"
      }
    },
    "SMTP": {
      "TITLE": "Ustawienia SMTP",
      "DESCRIPTION": "Opis",
      "SENDERADDRESS": "Adres e-mail nadawcy",
      "SENDERNAME": "Nazwa nadawcy",
      "REPLYTOADDRESS": "Adres Reply-to",
      "HOSTANDPORT": "Host i port",
      "USER": "Użytkownik",
      "PASSWORD": "Hasło",
      "SETPASSWORD": "Ustaw hasło SMTP",
      "PASSWORDSET": "Hasło SMTP zostało pomyślnie ustawione.",
      "TLS": "Bezpieczeństwo warstwy transportu (TLS)",
      "SAVED": "Pomyślnie zapisano!",
      "NOCHANGES": "Bez zmian!",
      "REQUIREDWARN": "Aby wysyłać powiadomienia z twojej domeny, musisz podać dane SMTP."
    },
    "SMS": {
      "PROVIDERS": "Dostawcy",
      "PROVIDER": "Dostawca SMS",
      "ADDPROVIDER": "Dodaj dostawcę SMS",
      "ADDPROVIDERDESCRIPTION": "Wybierz jednego z dostępnych dostawców i wprowadź wymagane dane.",
      "REMOVEPROVIDER": "Usuń dostawcę",
      "REMOVEPROVIDER_DESC": "Zamierzasz usunąć konfigurację dostawcy. Czy chcesz kontynuować?",
      "SMSPROVIDERSTATE": {
        "0": "Nieokreślone",
        "1": "Aktywne",
        "2": "Nieaktywne"
      },
      "ACTIVATED": "Dostawca aktywowany.",
      "DEACTIVATED": "Dostawca dezaktywowany.",
      "TWILIO": {
        "SID": "Sid",
        "TOKEN": "Token",
        "SENDERNUMBER": "Numer nadawcy",
        "ADDED": "Twilio dodano pomyślnie.",
        "UPDATED": "Twilio zostało pomyślnie zaktualizowane.",
        "REMOVED": "Twilio usunięte",
        "CHANGETOKEN": "Zmień Token",
        "SETTOKEN": "Ustaw Token",
        "TOKENSET": "Token pomyślnie ustawiony."
      }
    },
    "SECRETS": {
      "TYPES": "Typy tajnych",
      "TYPE": {
        "1": "Inicjalizacja poczty",
        "2": "Weryfikacja e-mail",
        "3": "Weryfikacja telefonu",
        "4": "Resetowanie hasła",
        "5": "Inicjalizacja bez hasła",
        "6": "Sekret aplikacji",
        "7": "Hasło jednorazowe (OTP) - SMS",
        "8": "Hasło jednorazowe (OTP) — e-mail"
      },
      "ADDGENERATOR": "Zdefiniuj wygląd sekretu",
      "GENERATORTYPE": "Typ",
      "EXPIRY": "Wygaśnięcie (w godzinach)",
      "INCLUDEDIGITS": "Dołącz cyfry",
      "INCLUDESYMBOLS": "Dołącz symbole",
      "INCLUDELOWERLETTERS": "Dołącz małe litery",
      "INCLUDEUPPERLETTERS": "Dołącz duże litery",
      "LENGTH": "Długość",
      "UPDATED": "Ustawienia zaktualizowane."
    },
    "SECURITY": {
      "IFRAMETITLE": "iFrame",
      "IFRAMEDESCRIPTION": "To ustawienie ustawia CSP, aby pozwalało na osadzanie ramki z zestawu dozwolonych domen. Należy pamiętać, że włączenie używania iFrame oznacza ryzyko pozwolenia na clickjacking.",
      "IFRAMEENABLED": "Zezwól na iFrame",
      "ALLOWEDORIGINS": "Dozwolone adresy URL",
      "IMPERSONATIONTITLE": "Podszywanie się",
      "IMPERSONATIONENABLED": "Zezwalaj na podszywanie się",
      "IMPERSONATIONDESCRIPTION": "To ustawienie pozwala w zasadzie na użycie personifikacji. Należy pamiętać, że osoba personifikująca potrzebuje również przypisanych odpowiednich ról `*_IMPERSONATOR`."
    },
    "FEATURES": {
      "LOGINDEFAULTORG": "Domyślna Organizacja Logowania",
      "LOGINDEFAULTORG_DESCRIPTION": "Jeśli nie ustawiono kontekstu organizacji, interfejs logowania będzie używać ustawień domyślnej organizacji (a nie instancji)",
      "OIDCLEGACYINTROSPECTION": "Starsza Introspekcja OIDC",
      "OIDCLEGACYINTROSPECTION_DESCRIPTION": "Ostatnio przeprojektowaliśmy punkt końcowy introspekcji ze względów wydajnościowych. Ta funkcja może być używana do cofnięcia do starszej implementacji, jeśli wystąpią nieoczekiwane błędy.",
      "OIDCTOKENEXCHANGE": "Wymiana Tokenów OIDC",
      "OIDCTOKENEXCHANGE_DESCRIPTION": "Włącz eksperymentalny typ grantu urn:ietf:params:oauth:grant-type:token-exchange dla punktu końcowego tokena OIDC. Wymiana tokenów może być używana do żądania tokenów o mniejszym zakresie lub podszywania się za innych użytkowników. Aby zezwolić na podszywanie się na instancji, zapoznaj się z polityką bezpieczeństwa.",
      "OIDCTRIGGERINTROSPECTIONPROJECTIONS": "Projekcje Introspekcji Wyzwalane przez OIDC",
      "OIDCTRIGGERINTROSPECTIONPROJECTIONS_DESCRIPTION": "Włącz wyzwalacze projekcji podczas żądania introspekcji. Może to stanowić obejście, jeśli w odpowiedzi introspekcji występują zauważalne problemy z spójnością, ale może mieć wpływ na wydajność. Planujemy w przyszłości usunąć wyzwalacze dla żądań introspekcji.",
      "USERSCHEMA": "Schemat Użytkownika",
      "USERSCHEMA_DESCRIPTION": "Schematy użytkowników umożliwiają zarządzanie schematami danych użytkowników. Jeśli flaga jest włączona, będziesz mógł korzystać z nowego interfejsu API i jego funkcji.",
      "ACTIONS": "Akcje",
      "ACTIONS_DESCRIPTION": "Akcje v2 umożliwiają zarządzanie wykonaniami danych i celami. Jeżeli flaga jest włączona, będziesz mógł korzystać z nowego interfejsu API i jego funkcji.",
      "STATES": {
        "INHERITED": "Dziedziczony",
        "ENABLED": "Włączony",
        "DISABLED": "Wyłączony"
      },
      "INHERITED_DESCRIPTION": "To ustawienie przypisuje wartość do wartości domyślnej systemu.",
      "RESET": "Ustaw wszystko na dziedziczone"
    },
    "DIALOG": {
      "RESET": {
        "DEFAULTTITLE": "Resetuj ustawienia",
        "DEFAULTDESCRIPTION": "Zamierzasz zresetować swoje ustawienia do konfiguracji domyślnej swojego egzemplarza. Czy na pewno chcesz kontynuować?",
        "LOGINPOLICY_DESCRIPTION": "Ostrzeżenie: Jeśli kontynuujesz, ustawienia dostawcy tożsamości zostaną również zresetowane do ustawień instancji."
      }
    }
  },
  "POLICY": {
    "APPLIEDTO": "Zastosowane do",
    "PWD_COMPLEXITY": {
      "TITLE": "Złożoność hasła",
      "DESCRIPTION": "Zapewnia, że wszystkie ustawione hasła odpowiadają określonemu wzorcowi",
      "SYMBOLANDNUMBERERROR": "Musi składać się z cyfry i znaku specjalnego/interpunkcyjnego.",
      "SYMBOLERROR": "Musi zawierać znak specjalny/interpunkcyjny.",
      "NUMBERERROR": "Musi zawierać cyfrę.",
      "PATTERNERROR": "Hasło nie spełnia wymaganego wzoru."
    },
    "NOTIFICATION": {
      "TITLE": "Powiadomienie",
      "DESCRIPTION": "Określa, na jakie zmiany będą wysyłane powiadomienia.",
      "PASSWORDCHANGE": "Zmiana hasła"
    },
    "PRIVATELABELING": {
      "DESCRIPTION": "Nadaj logowaniu swój indywidualny styl i modyfikuj jego zachowanie.",
      "PREVIEW_DESCRIPTION": "Zmiany polityki zostaną automatycznie wdrożone do środowiska podglądu.",
      "BTN": "Wybierz plik",
      "ACTIVATEPREVIEW": "Zastosuj konfigurację",
      "DARK": "Tryb ciemny",
      "LIGHT": "Tryb jasny",
      "CHANGEVIEW": "Zmień widok",
      "ACTIVATED": "Zmiana polityki jest teraz AKTYWNA",
      "THEME": "Motyw",
      "COLORS": "Kolory",
      "FONT": "Czcionka",
      "ADVANCEDBEHAVIOR": "Zaawansowane zachowanie",
      "DROP": "Upuść obraz tutaj lub",
      "RELEASE": "Zwolnij",
      "DROPFONT": "Upuść plik czcionki tutaj",
      "RELEASEFONT": "Zwolnij",
      "USEOFLOGO": "Twój logo będzie używane w logowaniu oraz wiadomościach e-mail, natomiast ikona jest używana do mniejszych elementów interfejsu użytkownika, takich jak w przełączniku organizacji w konsoli",
      "MAXSIZE": "Maksymalny rozmiar jest ograniczony do 524kB",
      "EMAILNOSVG": "Format pliku SVG nie jest obsługiwany w wiadomościach e-mail. Dlatego prześlij swoje logo w formacie PNG lub innym obsługiwanym formacie.",
      "MAXSIZEEXCEEDED": "Przekroczony maksymalny rozmiar 524kB.",
      "NOSVGSUPPORTED": "SVG nie są obsługiwane!",
      "FONTINLOGINONLY": "Czcionka jest obecnie wyświetlana tylko w interfejsie logowania.",
      "BACKGROUNDCOLOR": "Kolor tła",
      "PRIMARYCOLOR": "Kolor podstawowy",
      "WARNCOLOR": "Ostrzegawczy kolor",
      "FONTCOLOR": "Kolor czcionki",
      "VIEWS": {
        "PREVIEW": "Podgląd",
        "CURRENT": "Bieżąca konfiguracja"
      },
      "PREVIEW": {
        "TITLE": "Logowanie",
        "SECOND": "Zaloguj się za pomocą swojego konta ZITADEL.",
        "ERROR": "Nie znaleziono użytkownika!",
        "PRIMARYBUTTON": "Dalej",
        "SECONDARYBUTTON": "Zarejestruj"
      },
      "THEMEMODE": {
        "THEME_MODE_AUTO": "Tryb automatyczny",
        "THEME_MODE_LIGHT": "Tylko tryb jasny",
        "THEME_MODE_DARK": "Tylko tryb ciemny"
      }
    },
    "PWD_AGE": {
      "TITLE": "Starzenie się hasła",
      "DESCRIPTION": "Możesz ustawić politykę dotyczącą starzenia się haseł. Ta polityka emituje ostrzeżenie po upływie określonego czasu starzenia."
    },
    "PWD_LOCKOUT": {
      "TITLE": "Polityka blokowania",
      "DESCRIPTION": "Ustaw maksymalną liczbę prób wprowadzenia hasła, po których konta zostaną zablokowane."
    },
    "PRIVATELABELING_POLICY": {
      "TITLE": "Marka",
      "BTN": "Wybierz plik",
      "DESCRIPTION": "Dostosuj wygląd logowania",
      "ACTIVATEPREVIEW": "Aktywuj konfigurację"
    },
    "LOGIN_POLICY": {
      "TITLE": "Ustawienia logowania",
      "DESCRIPTION": "Określ, jak użytkownicy mogą być uwierzytelniani i skonfiguruj dostawców tożsamości",
      "DESCRIPTIONCREATEADMIN": "Użytkownicy mogą wybrać z dostępnych poniżej dostawców tożsamości.",
      "DESCRIPTIONCREATEMGMT": "Użytkownicy mogą wybrać z dostępnych poniżej dostawców tożsamości. Uwaga: Możesz korzystać z dostawców ustawionych przez system lub tylko dla twojej organizacji.",
      "LIFETIME_INVALID": "Formularz zawiera nieprawidłowe wartości.",
      "SAVED": "Pomyślnie zapisano!",
      "PROVIDER_ADDED": "Dostawca tożsamości aktywowany."
    },
    "PRIVACY_POLICY": {
      "DESCRIPTION": "Ustaw swoje linki polityki prywatności i warunków korzystania",
      "TOSLINK": "Link do warunków korzystania",
      "POLICYLINK": "Link do polityki prywatności",
      "HELPLINK": "Link do pomocy",
      "SUPPORTEMAIL": "E-mail wsparcia",
      "DOCSLINK": "Link do Dokumentów (Console)",
      "CUSTOMLINK": "Link niestandardowy (Console)",
      "CUSTOMLINKTEXT": "Niestandardowy tekst łącza (Console)",
      "SAVED": "Pomyślnie zapisano!",
      "RESET_TITLE": "Przywróć wartości domyślne",
      "RESET_DESCRIPTION": "Masz zamiar przywrócić domyślne linki dla TOS i polityki prywatności. Czy na pewno chcesz kontynuować?"
    },
    "LOGIN_TEXTS": {
      "TITLE": "Teksty interfejsu logowania",
      "DESCRIPTION": "Zdefiniuj swoje teksty dla interfejsów logowania. Jeśli teksty są puste, zostanie użyta domyślna wartość pokazywana jako placeholder.",
      "DESCRIPTION_SHORT": "Zdefiniuj swoje teksty dla interfejsów logowania.",
      "NEWERVERSIONEXISTS": "Istnieje nowsza wersja",
      "CURRENTDATE": "Aktualna konfiguracja",
      "CHANGEDATE": "Nowsza wersja od",
      "KEYNAME": "Ekran / interfejs logowania",
      "RESET_TITLE": "Przywróć wartości domyślne",
      "RESET_DESCRIPTION": "Masz zamiar przywrócić domyślne linki dla TOS i polityki prywatności. Czy na pewno chcesz kontynuować?",
      "UNSAVED_TITLE": "Kontynuuj bez zapisywania?",
      "UNSAVED_DESCRIPTION": "Wprowadziłeś zmiany bez zapisywania. Czy chcesz zapisać teraz?",
      "ACTIVE_LANGUAGE_NOT_ALLOWED": "Wybrałeś język, który nie jest dozwolony. Możesz kontynuować modyfikowanie tekstów. Ale jeśli chcesz, aby twoi użytkownicy mogli faktycznie używać tego języka, zmień ograniczenia swoich instancji.",
      "LANGUAGES_NOT_ALLOWED": "Niedozwolone:",
      "LANGUAGE": "Język",
      "LANGUAGES": {
        "de": "Deutsch",
        "en": "English",
        "es": "Español",
        "fr": "Français",
        "it": "Italiano",
        "ja": "日本語",
        "pl": "Polski",
        "zh": "简体中文",
        "bg": "Български",
        "pt": "Portuguese",
        "mk": "Македонски",
        "cs": "Čeština",
        "ru": "Русский",
        "nl": "Nederlands"
      },
      "KEYS": {
        "emailVerificationDoneText": "Weryfikacja adresu e-mail zakończona",
        "emailVerificationText": "Weryfikacja adresu e-mail",
        "externalUserNotFoundText": "Nie znaleziono użytkownika zewnętrznego",
        "footerText": "Stopka",
        "initMfaDoneText": "Inicjalizacja MFA zakończona",
        "initMfaOtpText": "Inicjalizacja MFA",
        "initMfaPromptText": "Inicjalizacja MFA Prompt",
        "initMfaU2fText": "Inicjalizacja Universal Second Factor",
        "initPasswordDoneText": "Inicjalizacja hasła zakończona",
        "initPasswordText": "Inicjalizacja hasła",
        "initializeDoneText": "Inicjalizacja użytkownika zakończona",
        "initializeUserText": "Inicjalizacja użytkownika",
        "linkingUserPromptText": "Komunikat o łączeniu użytkowników",
        "linkingUserDoneText": "Łączenie użytkownika zakończone",
        "loginText": "Zaloguj się",
        "logoutText": "Wyloguj się",
        "mfaProvidersText": "Dostawcy MFA",
        "passwordChangeDoneText": "Zmiana hasła zakończona",
        "passwordChangeText": "Zmiana hasła",
        "passwordResetDoneText": "Resetowanie hasła zakończone",
        "passwordText": "Hasło",
        "registrationOptionText": "Opcje rejestracji",
        "registrationOrgText": "Zarejestruj Org",
        "registrationUserText": "Zarejestruj użytkownika",
        "selectAccountText": "Wybierz konto",
        "successLoginText": "Zalogowanie powiodło się",
        "usernameChangeDoneText": "Zmiana nazwy użytkownika zakończona",
        "usernameChangeText": "Zmiana nazwy użytkownika",
        "verifyMfaOtpText": "Zweryfikuj OTP",
        "verifyMfaU2fText": "Zweryfikuj Universal Second Factor",
        "passwordlessPromptText": "Prompt bez hasła",
        "passwordlessRegistrationDoneText": "Rejestracja bez hasła zakończona",
        "passwordlessRegistrationText": "Rejestracja bez hasła",
        "passwordlessText": "Bez hasła",
        "externalRegistrationUserOverviewText": "Przegląd zewnętrznej rejestracji użytkownika"
      }
    },
    "MESSAGE_TEXTS": {
      "TYPE": "Powiadomienie",
      "TYPES": {
        "INIT": "Inicjalizacja",
        "VE": "Weryfikacja e-mail",
        "VP": "Weryfikacja telefonu",
        "VSO": "Zweryfikuj SMS OTP",
        "VEO": "Zweryfikuj Email OTP",
        "PR": "Resetowanie hasła",
        "DC": "Rejestracja domeny",
        "PL": "Bez hasła",
        "PC": "Zmiana hasła"
      },
      "CHIPS": {
        "firstname": "Imię",
        "lastname": "Nazwisko",
        "code": "Kod",
        "preferredLoginName": "Preferowana nazwa logowania",
        "displayName": "Nazwa wyświetlana",
        "nickName": "Pseudonim",
        "loginnames": "Nazwy logowania",
        "domain": "Domena",
        "lastEmail": "Ostatni e-mail",
        "lastPhone": "Ostatni telefon",
        "verifiedEmail": "Zweryfikowany e-mail",
        "verifiedPhone": "Zweryfikowany telefon",
        "changedate": "Data zmiany",
        "username": "Nazwa użytkownika",
        "tempUsername": "Tymczasowa nazwa użytkownika",
        "otp": "Hasło jednorazowe",
        "verifyUrl": "URL do weryfikacji hasła jednorazowego"
      },
      "TOAST": {
        "UPDATED": "Teksty niestandardowe zapisane."
      }
    },
    "DEFAULTLABEL": "Obecne ustawienia odpowiadają standardowi Twojej instancji.",
    "BTN_INSTALL": "Instalacja",
    "BTN_EDIT": "Modyfikuj",
    "DATA": {
      "DESCRIPTION": "Opis",
      "MINLENGTH": "minimalna długość",
      "HASNUMBER": "zawiera liczbę",
      "HASSYMBOL": "zawiera symbol",
      "HASLOWERCASE": "zawiera małe litery",
      "HASUPPERCASE": "zawiera duże litery",
      "SHOWLOCKOUTFAILURES": "pokaż blokady nieudanych prób",
      "MAXPASSWORDATTEMPTS": "Maksymalna liczba prób wprowadzenia hasła",
      "MAXOTPATTEMPTS": "Maksymalna liczba prób OTP",
      "EXPIREWARNDAYS": "Ostrzeżenie o wygaśnięciu po dniu",
      "MAXAGEDAYS": "Maksymalny wiek w dniach",
      "USERLOGINMUSTBEDOMAIN": "Dodaj domenę organizacji jako przyrostek do nazw logowania",
      "USERLOGINMUSTBEDOMAIN_DESCRIPTION": "Jeśli włączysz to ustawienie, wszystkie nazwy logowania będą miały przyrostek z domeną organizacji. Jeśli to ustawienie jest wyłączone, musisz zapewnić unikalność nazw użytkowników we wszystkich organizacjach.",
      "VALIDATEORGDOMAINS": "Weryfikacja domeny organizacji jest wymagana (wyzwanie DNS lub HTTP)",
      "SMTPSENDERADDRESSMATCHESINSTANCEDOMAIN": "Adres nadawcy SMTP pasuje do domeny instancji",
      "ALLOWUSERNAMEPASSWORD_DESC": "Zwykłe logowanie za pomocą nazwy użytkownika i hasła jest dozwolone.",
      "ALLOWEXTERNALIDP_DESC": "Logowanie jest dozwolone dla dostawców tożsamości podstawowych",
      "ALLOWREGISTER_DESC": "Jeśli ta opcja jest zaznaczona, pojawi się dodatkowy krok rejestracji użytkownika w procesie logowania.",
      "FORCEMFA": "Wymuś MFA",
      "FORCEMFALOCALONLY": "Wymuś MFA dla lokalnych użytkowników",
      "FORCEMFALOCALONLY_DESC": "Jeśli ta opcja jest zaznaczona, lokalni uwierzytelnieni użytkownicy muszą skonfigurować drugi czynnik logowania.",
      "HIDEPASSWORDRESET_DESC": "Jeśli ta opcja jest zaznaczona, użytkownik nie może zresetować swojego hasła w procesie logowania.",
      "HIDELOGINNAMESUFFIX": "Ukryj sufiks nazwy użytkownika",
      "HIDELOGINNAMESUFFIX_DESC": "Ukrywa sufiks nazwy użytkownika w interfejsie logowania",
      "IGNOREUNKNOWNUSERNAMES_DESC": "Jeśli ta opcja jest zaznaczona, ekran hasła pojawi się w procesie logowania, nawet jeśli użytkownik nie zostanie znaleziony. Błąd podczas sprawdzania hasła nie ujawni, czy nazwa użytkownika lub hasło były błędne.",
      "ALLOWDOMAINDISCOVERY_DESC": "Jeśli ta opcja jest zaznaczona, sufiks (@domain.com) nieznanej nazwy użytkownika podanej na ekranie logowania będzie dopasowywany do domen organizacji i po pomyślnym dopasowaniu przekieruje do rejestracji tej organizacji.",
      "DEFAULTREDIRECTURI": "Domyślny adres przekierowania URI",
      "DEFAULTREDIRECTURI_DESC": "Określa, dokąd użytkownik zostanie przekierowany, jeśli logowanie rozpocznie się bez kontekstu aplikacji (np. z poczty e-mail)",
      "ERRORMSGPOPUP": "Pokazuj błąd w oknie dialogowym",
      "DISABLEWATERMARK": "Ukryj znak wodny",
      "DISABLEWATERMARK_DESC": "Ukrywa znak wodny 'Powered by ZITADEL' na interfejsie logowania"
    },
    "RESET": "Przywróć domyślne dla instancji",
    "CREATECUSTOM": "Utwórz własną politykę",
    "TOAST": {
      "SET": "Polityka została pomyślnie ustawiona!",
      "RESETSUCCESS": "Polityka została pomyślnie przywrócona!",
      "UPLOADSUCCESS": "Pomyślnie przesłano!",
      "DELETESUCCESS": "Pomyślnie usunięto!",
      "UPLOADFAILED": "Przesłanie nie powiodło się!"
    }
  },
  "ORG_DETAIL": {
    "TITLE": "Organizacja",
    "DESCRIPTION": "Tutaj możesz edytować konfigurację swojej organizacji i zarządzać członkami.",
    "DETAIL": {
      "TITLE": "Szczegóły",
      "NAME": "Nazwa",
      "DOMAIN": "Domena",
      "STATE": {
        "0": "Nie określono",
        "1": "Aktywny",
        "2": "Nieaktywny"
      }
    },
    "MEMBER": {
      "TITLE": "Członkowie",
      "USERNAME": "Nazwa użytkownika",
      "DISPLAYNAME": "Nazwa wyświetlana",
      "LOGINNAME": "Nazwa logowania",
      "EMAIL": "E-mail",
      "ROLES": "Role",
      "ADD": "Dodaj członka",
      "ADDDESCRIPTION": "Wprowadź nazwy użytkowników, którzy mają zostać dodani."
    },
    "TABLE": {
      "TOTAL": "Łącznie wpisów",
      "SELECTION": "Wybrane elementy",
      "DEACTIVATE": "Deaktywuj użytkownika",
      "ACTIVATE": "Aktywuj użytkownika",
      "DELETE": "Usuń użytkownika",
      "CLEAR": "Wyczyść wybór"
    }
  },
  "PROJECT": {
    "PAGES": {
      "TITLE": "Projekt",
      "DESCRIPTION": "Tutaj możesz zdefiniować aplikacje, zarządzać rolami i udzielać innym organizacjom dostępu do swojego projektu.",
      "DELETE": "Usuń projekt",
      "DETAIL": "Szczegóły",
      "CREATE": "Utwórz projekt",
      "CREATE_DESC": "Wprowadź nazwę projektu.",
      "ROLE": "Rola",
      "NOITEMS": "Brak projektów",
      "ZITADELPROJECT": "To należy do projektu ZITADEL. Uwaga: Jeśli wprowadzisz zmiany, ZITADEL może nie działać zgodnie z oczekiwaniami.",
      "TYPE": {
        "OWNED": "Własne Projekty",
        "OWNED_SINGULAR": "Własny Projekt",
        "GRANTED_SINGULAR": "Udzielony Projekt"
      },
      "PRIVATELABEL": {
        "TITLE": "Ustawienia marka",
        "0": {
          "TITLE": "Nieokreślony",
          "DESC": "Jak tylko użytkownik zostanie zidentyfikowany, zostanie pokazana marka organizacji zidentyfikowanego użytkownika, przed pokazaniem domyślnej marki systemu."
        },
        "1": {
          "TITLE": "Użyj ustawień projektu",
          "DESC": "Będzie pokazywana marka organizacji, która posiada projekt"
        },
        "2": {
          "TITLE": "Użyj ustawienia organizacji użytkownika",
          "DESC": "Będzie pokazywana marka organizacji projektu, ale jak tylko użytkownik zostanie zidentyfikowany, zostanie pokazane ustawienie marki organizacji zidentyfikowanego użytkownika."
        },
        "DIALOG": {
          "TITLE": "Ustawienia marka",
          "DESCRIPTION": "Wybierz zachowanie logowania przy używaniu projektu."
        }
      },
      "PINNED": "Przypięte",
      "ALL": "Wszystkie",
      "CREATEDON": "Utworzone",
      "LASTMODIFIED": "Ostatnio zmodyfikowane",
      "ADDNEW": "Utwórz nowy projekt",
      "DIALOG": {
        "REACTIVATE": {
          "TITLE": "Aktywuj ponownie projekt",
          "DESCRIPTION": "Czy na pewno chcesz ponownie aktywować swój projekt?"
        },
        "DEACTIVATE": {
          "TITLE": "Deaktywuj projekt",
          "DESCRIPTION": "Czy na pewno chcesz deaktywować swój projekt?"
        },
        "DELETE": {
          "TITLE": "Usuń projekt",
          "DESCRIPTION": "Czy na pewno chcesz usunąć swój projekt?",
          "TYPENAME": "Wpisz nazwę projektu, aby trwale go usunąć."
        }
      }
    },
    "SETTINGS": {
      "TITLE": "Ustawienia",
      "DESCRIPTION": ""
    },
    "STATE": {
      "TITLE": "Status",
      "0": "Nieokreślony",
      "1": "Aktywny",
      "2": "Nieaktywny"
    },
    "TYPE": {
      "TITLE": "Typ",
      "0": "Nieznany typ",
      "1": "Własny",
      "2": "Udzielony"
    },
    "NAME": "Nazwa",
    "NAMEDIALOG": {
      "TITLE": "Zmiana nazwy projektu",
      "DESCRIPTION": "Wprowadź nową nazwę dla swojego projektu",
      "NAME": "Nowa Nazwa"
    },
    "MEMBER": {
      "TITLE": "Zarządzający",
      "TITLEDESC": "Zarządzający mogą dokonywać zmian w tym projekcie na podstawie swojej roli.",
      "DESCRIPTION": "Ci zarządzający mogą być w stanie edytować Twój projekt.",
      "USERNAME": "Nazwa użytkownika",
      "DISPLAYNAME": "Nazwa wyświetlana",
      "LOGINNAME": "Nazwa logowania",
      "EMAIL": "E-mail",
      "ROLES": "Role",
      "USERID": "Identyfikator użytkownika"
    },
    "GRANT": {
      "EMPTY": "Brak organizacji z udzielonym dostępem.",
      "TITLE": "Dostęp do projektu",
      "DESCRIPTION": "Zezwól innej organizacji na korzystanie z Twojego projektu.",
      "EDITTITLE": "Edytuj role",
      "CREATE": {
        "TITLE": "Udziel dostęp organizacji",
        "SEL_USERS": "Wybierz użytkowników, którym chcesz udzielić dostępu",
        "SEL_PROJECT": "Wyszukaj projekt",
        "SEL_ROLES": "Wybierz role, które mają zostać dodane do udzielenia ",
        "SEL_USER": "Wybierz użytkowników",
        "SEL_ORG": "Wyszukaj organizację",
        "SEL_ORG_DESC": "Wyszukaj organizację, której chcesz przyznać.",
        "ORG_DESCRIPTION": "Masz zamiar udzielić użytkownikowi dostęp dla organizacji {{name}}.",
        "ORG_DESCRIPTION_DESC": "Przełącz kontekst w nagłówku powyżej, aby udzielić użytkownikowi dostępu dla innej organizacji.",
        "SEL_ORG_FORMFIELD": "Organizacja",
        "FOR_ORG": "Dostęp udzielany:"
      },
      "DETAIL": {
        "TITLE": "Udzielone uprawnienia do projektu",
        "DESC": "Możesz wybrać, które role mogą być używane przez określoną organizację oraz wybierać menedżerów",
        "MEMBERTITLE": "Menedżerowie",
        "MEMBERDESC": "To są menedżerowie organizacji z udzielonym dostępem. Dodaj tutaj użytkowników, którzy powinni uzyskać dostęp do edycji danych projektu.",
        "PROJECTNAME": "Nazwa projektu",
        "GRANTEDORG": "Organizacja, której udzielono dostępu",
        "RESOURCEOWNER": "Właściciel zasobów"
      },
      "STATE": "Status",
      "STATES": {
        "1": "Aktywny",
        "2": "Nieaktywny"
      },
      "ALL": "Wszystko",
      "SHOWDETAIL": "Pokaż szczegóły",
      "USER": "Użytkownik",
      "MEMBERS": "Menedżerowie",
      "ORG": "Organizacja",
      "PROJECTNAME": "Nazwa projektu",
      "GRANTEDORG": "Organizacja, której udzielono dostępu",
      "GRANTEDORGDOMAIN": "Domena",
      "RESOURCEOWNER": "Właściciel zasobów",
      "GRANTEDORGNAME": "Nazwa organizacji",
      "GRANTID": "Identyfikator uprawnienia",
      "CREATIONDATE": "Data utworzenia",
      "CHANGEDATE": "Ostatnio zmodyfikowano",
      "DATES": "Daty",
      "ROLENAMESLIST": "Role",
      "NOROLES": "Brak ról",
      "TYPE": "Typ",
      "TOAST": {
        "PROJECTGRANTUSERGRANTADDED": "Utworzono nowe udzielenie dostępu.",
        "PROJECTGRANTADDED": "Utworzono nowe udzielenie dostępu.",
        "PROJECTGRANTCHANGED": "Zmieniono udzielenie dostępu do projektu.",
        "PROJECTGRANTMEMBERADDED": "Dodano menedżera udzielenia dostępu.",
        "PROJECTGRANTMEMBERCHANGED": "Zmieniono menedżera udzielenia dostępu.",
        "PROJECTGRANTMEMBERREMOVED": "Usunięto menedżera udzielenia dostępu.",
        "PROJECTGRANTUPDATED": "Zaktualizowano udzielenie dostępu do projektu"
      },
      "DIALOG": {
        "DELETE_TITLE": "Usuń udzielenia dostępu do projektu",
        "DELETE_DESCRIPTION": "Zamierzasz usunąć udzielenie dostępu do projektu. Czy na pewno?"
      },
      "ROLES": "Role projektu"
    },
    "APP": {
      "TITLE": "Aplikacje",
      "NAME": "Nazwa",
      "NAMEREQUIRED": "Nazwa jest wymagana."
    },
    "ROLE": {
      "EMPTY": "Nie utworzono jeszcze żadnej roli.",
      "ADDNEWLINE": "Dodaj dodatkową rolę",
      "KEY": "Klucz",
      "TITLE": "Role",
      "DESCRIPTION": "Zdefiniuj role, które mogą być używane do udzielenia dostępu do projektów.",
      "NAME": "Nazwa",
      "DISPLAY_NAME": "Nazwa wyświetlana",
      "GROUP": "Grupa",
      "ACTIONS": "Akcje",
      "ADDTITLE": "Utwórz rolę",
      "ADDDESCRIPTION": "Wprowadź dane dla nowej roli.",
      "EDITTITLE": "Edytuj rolę",
      "EDITDESCRIPTION": "Wprowadź nowe dane dla roli.",
      "DELETE": "Usuń rolę",
      "CREATIONDATE": "Utworzona",
      "CHANGEDATE": "Ostatnio zmodyfikowana",
      "SELECTGROUPTOOLTIP": "Wybierz wszystkie role z grupy {{group}}.",
      "OPTIONS": "Opcje",
      "ASSERTION": "Twierdzenie ról podczas uwierzytelniania",
      "ASSERTION_DESCRIPTION": "Informacje o rolach są wysyłane z punktu końcowego Userinfo i zależą od ustawień aplikacji w tokenach i innych typach.",
      "CHECK": "Sprawdź autoryzację podczas uwierzytelniania",
      "CHECK_DESCRIPTION": "Jeśli jest ustawione, użytkownicy mogą się uwierzytelniać tylko wtedy, gdy przypisana jest im jakaś rola.",
      "DIALOG": {
        "DELETE_TITLE": "Usuń rolę",
        "DELETE_DESCRIPTION": "Zamierzasz usunąć rolę projektu. Jesteś pewny?"
      }
    },
    "HAS_PROJECT": "Sprawdzanie projektu podczas uwierzytelniania",
    "HAS_PROJECT_DESCRIPTION": "Sprawdzane jest, czy organizacja użytkownika posiada ten projekt. Jeśli nie, użytkownik nie może być uwierzytelniony.",
    "TABLE": {
      "TOTAL": "Wszystkich wpisów:",
      "SELECTION": "Wybrane elementy",
      "DEACTIVATE": "Dezaktywuj projekt",
      "ACTIVATE": "Aktywuj projekt",
      "DELETE": "Usuń projekt",
      "ORGNAME": "Nazwa organizacji",
      "ORGDOMAIN": "Domena organizacji",
      "STATE": "Status",
      "TYPE": "Typ",
      "CREATIONDATE": "Utworzone dnia",
      "CHANGEDATE": "Ostatnio zmienione",
      "RESOURCEOWNER": "Właściciel",
      "SHOWTABLE": "Pokaż tabelę",
      "SHOWGRID": "Pokaż siatkę",
      "EMPTY": "Nie znaleziono projektu"
    },
    "TOAST": {
      "MEMBERREMOVED": "Menadżer usunięty.",
      "MEMBERSADDED": "Menadżerowie dodani.",
      "MEMBERADDED": "Menadżer dodany.",
      "MEMBERCHANGED": "Menadżer zmieniony.",
      "ROLESCREATED": "Role utworzone.",
      "ROLEREMOVED": "Rola usunięta.",
      "ROLECHANGED": "Rola zmieniona.",
      "REACTIVATED": "Reaktywowano.",
      "DEACTIVATED": "Dezaktywowano.",
      "CREATED": "Projekt utworzony.",
      "UPDATED": "Projekt zmieniony.",
      "GRANTUPDATED": "Udzielony dostęp zmieniony.",
      "DELETED": "Projekt usunięty."
    }
  },
  "ROLES": {
    "DIALOG": {
      "DELETE_TITLE": "Usuń rolę",
      "DELETE_DESCRIPTION": "Zamierzasz usunąć rolę. Czy na pewno?"
    }
  },
  "NEXTSTEPS": {
    "TITLE": "Następne kroki"
  },
  "IDP": {
    "LIST": {
      "ACTIVETITLE": "Aktywni dostawcy tożsamości"
    },
    "CREATE": {
      "TITLE": "Dodaj dostawcę",
      "DESCRIPTION": "Wybierz jednego lub więcej z następujących dostawców.",
      "STEPPERTITLE": "Utwórz dostawcę",
      "OIDC": {
        "TITLE": "OIDC Provider",
        "DESCRIPTION": "Wprowadź wymagane dane dla swojego dostawcy OIDC."
      },
      "OAUTH": {
        "TITLE": "OAuth Provider",
        "DESCRIPTION": "Wprowadź wymagane dane dla swojego dostawcy OAuth."
      },
      "JWT": {
        "TITLE": "JWT Provider",
        "DESCRIPTION": "Wprowadź wymagane dane dla swojego dostawcy JWT."
      },
      "GOOGLE": {
        "TITLE": "Google Provider",
        "DESCRIPTION": "Wprowadź dane dla swojego dostawcy tożsamości Google"
      },
      "GITLAB": {
        "TITLE": "Gitlab Provider",
        "DESCRIPTION": "Wprowadź dane dla swojego dostawcy tożsamości Gitlab"
      },
      "GITLABSELFHOSTED": {
        "TITLE": "Gitlab Self Hosted Provider",
        "DESCRIPTION": "Wprowadź dane dla swojego dostawcy tożsamości Gitlab Self Hosted"
      },
      "GITHUBES": {
        "TITLE": "GitHub Enterprise Server Provider",
        "DESCRIPTION": "Wprowadź dane dla swojego dostawcy tożsamości GitHub Enterprise Server"
      },
      "GITHUB": {
        "TITLE": "Github Provider",
        "DESCRIPTION": "Wprowadź dane dla swojego dostawcy tożsamości Github"
      },
      "AZUREAD": {
        "TITLE": "Microsoft Provider",
        "DESCRIPTION": "Wprowadź dane dla swojego dostawcy tożsamości Microsoft"
      },
      "LDAP": {
        "TITLE": "LDAP Provider",
        "DESCRIPTION": "Wprowadź dane dla swojego dostawcy tożsamości LDAP"
      }
    },
    "DETAIL": {
      "TITLE": "Dostawca tożsamości",
      "DESCRIPTION": "Aktualizacja konfiguracji dostawcy",
      "DATECREATED": "Utworzono",
      "DATECHANGED": "Zmieniono"
    },
    "OPTIONS": {
      "ISAUTOCREATION": "Automatyczne tworzenie",
      "ISAUTOCREATION_DESC": "Jeśli zostanie wybrana, konto zostanie utworzone, jeśli jeszcze nie istnieje.",
      "ISAUTOUPDATE": "Automatyczna aktualizacja",
      "ISAUTOUPDATE_DESC": "Jeśli zaznaczone, konta są aktualizowane przy ponownym uwierzytelnianiu.",
      "ISCREATIONALLOWED": "tworzenie dozwolone",
      "ISCREATIONALLOWED_DESC": "Określa, czy można tworzyć konta.",
      "ISLINKINGALLOWED": "dozwolone łączenie rachunków",
      "ISLINKINGALLOWED_DESC": "Określa, czy tożsamość może być powiązana z istniejącym kontem.",
      "AUTOLINKING_DESC": "Określa, czy tożsamość będzie proszona o połączenie z istniejącym kontem.",
      "AUTOLINKINGTYPE": {
        "0": "Wyłączone",
        "1": "Sprawdź istniejącą nazwę użytkownika",
        "2": "Sprawdź istniejący adres e-mail"
      }
    },
    "OWNERTYPES": {
      "0": "nieznany",
      "1": "Instancja",
      "2": "Organizacja"
    },
    "TYPES": {
      "0": "nieznany",
      "1": "OIDC",
      "3": "JWT"
    },
    "STATES": {
      "1": "aktywny",
      "2": "nieaktywny"
    },
    "AZUREADTENANTTYPES": {
      "3": "Tenant ID",
      "0": "Common",
      "1": "Organizations",
      "2": "Consumers"
    },
    "AZUREADTENANTTYPE": "Rodzaj najemcy",
    "AZUREADTENANTID": "Identyfikator najemcy",
    "EMAILVERIFIED": "Email zweryfikowany",
    "NAMEHINT": "Jeśli zostanie podany, będzie widoczny w interfejsie logowania.",
    "OPTIONAL": "opcjonalnie",
    "LDAPATTRIBUTES": "LDAP Atrybuty",
    "UPDATEBINDPASSWORD": "aktualizacja bind password",
    "UPDATECLIENTSECRET": "aktualizacja tajemnicy klienta",
    "ADD": "Dodaj dostawcę tożsamości",
    "TYPE": "Typ",
    "OWNER": "Właściciel",
    "ID": "ID",
    "NAME": "Nazwa",
    "AUTHORIZATIONENDPOINT": "Authorization Endpoint",
    "TOKENENDPOINT": "Token Endpoint",
    "USERENDPOINT": "User Endpoint",
    "IDATTRIBUTE": "Atrybut identyfikatora",
    "AVAILABILITY": "Dostępność",
    "AVAILABLE": "dostępny",
    "AVAILABLEBUTINACTIVE": "dostępny ale nieaktywny",
    "SETAVAILABLE": "ustaw jako dostępne",
    "SETUNAVAILABLE": "ustaw jako niedostępne",
    "CONFIG": "Konfiguracja",
    "STATE": "Stan",
    "ISSUER": "Emitent",
    "SCOPESLIST": "Lista zakresów",
    "CLIENTID": "Identyfikator klienta",
    "CLIENTSECRET": "Tajne klienta",
    "LDAPCONNECTION": "Połączenie",
    "LDAPUSERBINDING": "Wiązanie użytkownika",
    "BASEDN": "BaseDn",
    "BINDDN": "BindDn",
    "BINDPASSWORD": "Bind Password",
    "SERVERS": "Servers",
    "STARTTLS": "Start TLS",
    "TIMEOUT": "Timeout in seconds",
    "USERBASE": "Userbase",
    "USERFILTERS": "User filters",
    "USEROBJECTCLASSES": "User Object Classes",
    "REQUIRED": "wymagany",
    "LDAPIDATTRIBUTE": "ID attribute",
    "AVATARURLATTRIBUTE": "Avatar Url attribute",
    "DISPLAYNAMEATTRIBUTE": "Displayname attribute",
    "EMAILATTRIBUTEATTRIBUTE": "Email attribute",
    "EMAILVERIFIEDATTRIBUTE": "Email verified attribute",
    "FIRSTNAMEATTRIBUTE": "Firstname attribute",
    "LASTNAMEATTRIBUTE": "Lastname attribute",
    "NICKNAMEATTRIBUTE": "Nickname attribute",
    "PHONEATTRIBUTE": "Phone attribute",
    "PHONEVERIFIEDATTRIBUTE": "Phone verified attribute",
    "PREFERREDLANGUAGEATTRIBUTE": "Preferred language attribute",
    "PREFERREDUSERNAMEATTRIBUTE": "Preferred username attribute",
    "PROFILEATTRIBUTE": "Profile attribute",
    "IDPDISPLAYNAMMAPPING": "Mapowanie wyświetlanej nazwy IDP",
    "USERNAMEMAPPING": "Mapowanie nazwy użytkownika",
    "DATES": "Daty",
    "CREATIONDATE": "Utworzone",
    "CHANGEDATE": "Ostatnio zmodyfikowane",
    "DEACTIVATE": "Deaktywuj",
    "ACTIVATE": "Aktywuj",
    "DELETE": "Usuń",
    "DELETE_TITLE": "Usuń dostawcę tożsamości",
    "DELETE_DESCRIPTION": "Zamierzasz usunąć dostawcę tożsamości. Spowoduje to nieodwracalne zmiany. Czy na pewno chcesz to zrobić?",
    "REMOVE_WARN_TITLE": "Usuń dostawcę tożsamości",
    "REMOVE_WARN_DESCRIPTION": "Zamierzasz usunąć dostawcę tożsamości. Spowoduje to usunięcie wyboru dostępnego dostawcy tożsamości dla Twoich użytkowników, a już zarejestrowani użytkownicy nie będą mogli zalogować się ponownie. Czy na pewno chcesz kontynuować?",
    "DELETE_SELECTION_TITLE": "Usuń dostawcę tożsamości",
    "DELETE_SELECTION_DESCRIPTION": "Zamierzasz usunąć dostawcę tożsamości. Spowoduje to nieodwracalne zmiany. Czy na pewno chcesz to zrobić?",
    "EMPTY": "Brak dostawcy tożsamości dostępnego",
    "OIDC": {
      "GENERAL": "Informacje ogólne",
      "TITLE": "Konfiguracja OIDC",
      "DESCRIPTION": "Wprowadź dane dla dostawcy tożsamości OIDC."
    },
    "JWT": {
      "TITLE": "Konfiguracja JWT",
      "DESCRIPTION": "Wprowadź dane dla dostawcy tożsamości JWT.",
      "HEADERNAME": "Nazwa nagłówka",
      "JWTENDPOINT": "Punkt końcowy JWT",
      "JWTKEYSENDPOINT": "Punkt końcowy kluczy JWT"
    },
    "TOAST": {
      "SAVED": "Zapisano pomyślnie.",
      "REACTIVATED": "Dostawca tożsamości odnowiony.",
      "DEACTIVATED": "Dostawca tożsamości dezaktywowany.",
      "SELECTEDREACTIVATED": "Wybrani dostawcy tożsamości odnowieni.",
      "SELECTEDDEACTIVATED": "Wybrani dostawcy tożsamości dezaktywowani.",
      "SELECTEDKEYSDELETED": "Wybrani dostawcy tożsamości usunięci.",
      "DELETED": "Dostawca tożsamości usunięty pomyślnie!",
      "ADDED": "Dodano pomyślnie.",
      "REMOVED": "Usunięto pomyślnie."
    },
    "ISIDTOKENMAPPING": "Mapowanie z tokena ID",
    "ISIDTOKENMAPPING_DESC": "Jeśli wybrane, informacje dostawcy są mapowane z tokena ID, a nie z punktu końcowego userinfo."
  },
  "MFA": {
    "LIST": {
      "MULTIFACTORTITLE": "Bez hasła",
      "MULTIFACTORDESCRIPTION": "Zdefiniuj tutaj swoje metody wieloskładnikowe do uwierzytelniania bez hasła.",
      "SECONDFACTORTITLE": "Uwierzytelnianie wieloskładnikowe",
      "SECONDFACTORDESCRIPTION": "Zdefiniuj dalsze możliwe składniki, za pomocą których możesz zabezpieczyć uwierzytelnianie hasłem."
    },
    "CREATE": {
      "TITLE": "Nowy składnik",
      "DESCRIPTION": "Wybierz swój nowy typ składnik."
    },
    "DELETE": {
      "TITLE": "Usuń składnik",
      "DESCRIPTION": "Zamierzasz usunąć składnik z ustawień logowania. Czy jesteś pewny?"
    },
    "TOAST": {
      "ADDED": "Dodano pomyślnie.",
      "SAVED": "Zapisano pomyślnie.",
      "DELETED": "Usunięto pomyślnie"
    },
    "TYPE": "Typ",
    "MULTIFACTORTYPES": {
      "0": "Nieznany",
      "1": "Odcisk palca, klucze bezpieczeństwa, Face ID i inne"
    },
    "SECONDFACTORTYPES": {
      "0": "Nieznany",
      "1": "Hasło jednorazowe dla aplikacji uwierzytelniającej (TOTP)",
      "2": "Odcisk palca, Klucze Bezpieczeństwa, Face ID i inne",
      "3": "Hasło jednorazowe dla wiadomości e-mail (Email OTP)",
      "4": "Hasło jednorazowe dla wiadomości SMS (SMS OTP)"
    }
  },
  "LOGINPOLICY": {
    "CREATE": {
      "TITLE": "Ustawienia logowania",
      "DESCRIPTION": "Zdefiniuj, jak twoi użytkownicy mogą się uwierzytelniać w twojej organizacji."
    },
    "IDPS": "Dostawcy tożsamości",
    "ADDIDP": {
      "TITLE": "Dodaj dostawcę tożsamości",
      "DESCRIPTION": "Możesz wybrać predefiniowane lub samodzielnie utworzone dostawców do uwierzytelniania.",
      "SELECTIDPS": "Dostawcy tożsamości"
    },
    "PASSWORDLESS": "Logowanie bez hasła",
    "PASSWORDLESSTYPE": {
      "0": "Niedozwolone",
      "1": "Dozwolone"
    }
  },
  "SMTP": {
    "LIST": {
      "TITLE": "Dostawca SMTP",
      "DESCRIPTION": "To są dostawcy SMTP dla Twojej instancji ZITADEL. Aktywuj ten, którego chcesz używać do wysyłania powiadomień do użytkowników.",
      "EMPTY": "Brak dostępnego dostawcy SMTP",
      "ACTIVATED": "Aktywowany",
      "ACTIVATE": "Aktywuj dostawcę",
      "DEACTIVATE": "Dezaktywuj dostawcę",
      "TEST": "Przetestuj swojego dostawcę",
      "TYPE": "Typ",
      "DIALOG": {
        "ACTIVATED": "Konfiguracja SMTP została aktywowana",
        "ACTIVATE_WARN_TITLE": "Aktywuj konfigurację SMTP",
        "ACTIVATE_WARN_DESCRIPTION": "Zamierzasz aktywować konfigurację SMTP. Najpierw dezaktywujemy bieżącego aktywnego dostawcę, a następnie aktywujemy tę konfigurację. Jesteś pewny?",
        "DEACTIVATE_WARN_TITLE": "Dezaktywuj konfigurację SMTP",
        "DEACTIVATE_WARN_DESCRIPTION": "Zamierzasz dezaktywować konfigurację SMTP. Jesteś pewny?",
        "DEACTIVATED": "Konfiguracja SMTP została dezaktywowana",
        "DELETE_TITLE": "Usuń konfigurację SMTP",
        "DELETE_DESCRIPTION": "Zamierzasz usunąć konfigurację. Potwierdź tę czynność, wpisując nazwę nadawcy",
        "DELETED": "Konfiguracja SMTP została usunięta",
        "SENDER": "Wpisz {{ value }}, aby usunąć tę konfigurację SMTP."
      }
    },
    "CREATE": {
      "TITLE": "Dodaj dostawcę SMTP",
      "DESCRIPTION": "Wybierz jednego lub więcej z poniższych dostawców.",
      "STEPS": {
        "TITLE": "Dodaj {{ value }} dostawcę SMTP",
        "CREATE_DESC_TITLE": "Wprowadź krok po kroku ustawienia SMTP {{ value }}",
        "CURRENT_DESC_TITLE": "To są Twoje ustawienia SMTP",
        "PROVIDER_SETTINGS": "Ustawienia dostawcy SMTP",
        "SENDER_SETTINGS": "Ustawienia nadawcy",
<<<<<<< HEAD
        "SAVE_SETTINGS": "Zapisz swoje ustawienia",
        "TEST": {
          "TITLE": "Przetestuj swoje ustawienia",
          "DESCRIPTION": "Możesz przetestować ustawienia dostawcy SMTP i sprawdzić wynik testu przed ich zapisaniem"
=======
        "TEST_SETTINGS": "Przetestuj ustawienia SMTP",
        "NEXT_STEPS": "Następne kroki",
        "ACTIVATE": {
          "TITLE": "Aktywuj swojego dostawcę SMTP",
          "DESCRIPTION": "ZITADEL nie może używać tego dostawcy SMTP do wysyłania powiadomień, dopóki go nie aktywujesz. Jeśli aktywujesz tego dostawcę, każdy inny aktywny dostawca zostanie teraz dezaktywowany."
        },
        "DEACTIVATE": {
          "TITLE": "Dezaktywuj swojego dostawcę SMTP",
          "DESCRIPTION": "Jeśli dezaktywujesz tego dostawcę SMTP, ZITADEL nie będzie mógł go używać do wysyłania powiadomień, dopóki nie aktywujesz go ponownie."
>>>>>>> fb95f4a8
        }
      }
    },
    "DETAIL": {
      "TITLE": "Ustawienia dostawcy SMTP"
    },
    "EMPTY": "Brak dostępnego dostawcy SMTP",
    "STEPS": {
      "SENDGRID": {}
    }
  },
  "APP": {
    "LIST": "Aplikacje",
    "COMPLIANCE": "Zgodność OIDC",
    "URLS": "Adresy URL",
    "CONFIGURATION": "Konfiguracja",
    "TOKEN": "Ustawienia tokenów",
    "PAGES": {
      "TITLE": "Aplikacja",
      "ID": "ID",
      "DESCRIPTION": "Tutaj możesz edytować dane swojej aplikacji i jej konfigurację.",
      "CREATE": "Utwórz aplikację",
      "CREATE_SELECT_PROJECT": "Najpierw wybierz swój projekt",
      "CREATE_NEW_PROJECT": "lub utworzyć nowy <a href='{{url}}' title='Utwórz projekt'>tutaj</a>.",
      "CREATE_DESC_TITLE": "Wprowadź szczegóły swojej aplikacji krok po kroku",
      "CREATE_DESC_SUB": "Automatycznie zostanie wygenerowana zalecana konfiguracja.",
      "STATE": "Status",
      "DATECREATED": "Utworzone",
      "DATECHANGED": "Zmienione",
      "URLS": "Adresy URL",
      "DELETE": "Usuń aplikację",
      "JUMPTOPROJECT": "Aby skonfigurować role, uprawnienia i nie tylko, przejdź do projektu.",
      "DETAIL": {
        "TITLE": "Szczegóły",
        "STATE": {
          "0": "Nie zdefiniowano",
          "1": "Aktywne",
          "2": "Nieaktywne"
        }
      },
      "DIALOG": {
        "CONFIG": {
          "TITLE": "Zmień konfigurację OIDC"
        },
        "DELETE": {
          "TITLE": "Usuń aplikację",
          "DESCRIPTION": "Czy na pewno chcesz usunąć tę aplikację?"
        }
      },
      "NEXTSTEPS": {
        "TITLE": "Następne kroki",
        "0": {
          "TITLE": "Dodaj role",
          "DESC": "Wprowadź role swojego projektu"
        },
        "1": {
          "TITLE": "Dodaj użytkowników",
          "DESC": "Dodaj nowych użytkowników swojej organizacji"
        },
        "2": {
          "TITLE": "Pomoc i wsparcie",
          "DESC": "Przeczytaj naszą dokumentację dotyczącą tworzenia aplikacji lub skontaktuj się z naszym wsparciem"
        }
      }
    },
    "NAMEDIALOG": {
      "TITLE": "Zmień nazwę aplikacji",
      "DESCRIPTION": "Wprowadź nową nazwę dla swojej aplikacji",
      "NAME": "Nowa nazwa"
    },
    "NAME": "Nazwa",
    "TYPE": "Typ aplikacji",
    "AUTHMETHOD": "Metoda uwierzytelniania",
    "AUTHMETHODSECTION": "Metoda uwierzytelniania",
    "GRANT": "Typy pozwoleń",
    "ADDITIONALORIGINS": "Dodatkowe pochodzenia",
    "ADDITIONALORIGINSDESC": "Jeśli chcesz dodać dodatkowe pochodzenia do swojej aplikacji, która nie jest używana jako przekierowanie, możesz to zrobić tutaj.",
    "ORIGINS": "Pochodzenie",
    "NOTANORIGIN": "Wprowadzona wartość nie jest pochodzeniem",
    "PROSWITCH": "Jestem zawodowcem. Pomijaj ten kreator.",
    "NAMEANDTYPESECTION": "Nazwa i typ",
    "TITLEFIRST": "Nazwa aplikacji",
    "TYPETITLE": "Typ aplikacji",
    "OIDC": {
      "WELLKNOWN": "Dalsze linki mogą być pobrane z <a href='{{url}}' title='Punkt końcowy odkrywania' target='_blank'>punktu końcowego odkrywania</a>.",
      "INFO": {
        "ISSUER": "Emitent",
        "CLIENTID": "Identyfikator klienta"
      },
      "CURRENT": "Bieżące ustawienie",
      "TOKENSECTIONTITLE": "Opcje AuthToken",
      "REDIRECTSECTIONTITLE": "Ustawienia przekierowania",
      "REDIRECTTITLE": "Określ URI, do których nastąpi przekierowanie po logowaniu.",
      "POSTREDIRECTTITLE": "To jest URI przekierowania po wylogowaniu.",
      "REDIRECTDESCRIPTIONWEB": "URI przekierowania muszą rozpoczynać się od https://. http:// jest tylko ważne w przypadku włączonego trybu deweloperskiego.",
      "REDIRECTDESCRIPTIONNATIVE": "URI przekierowania muszą rozpoczynać się od własnego protokołu, http://127.0.0.1, http://[::1] lub http://localhost.",
      "REDIRECTNOTVALID": "To URI przekierowania jest nieprawidłowe.",
      "COMMAORENTERSEPERATION": "oddziel przez ↵",
      "TYPEREQUIRED": "Wymagany jest typ.",
      "TITLE": "Konfiguracja OIDC",
      "CLIENTID": "Identyfikator klienta",
      "CLIENTSECRET": "Sekret klienta",
      "CLIENTSECRET_NOSECRET": "Wybrany przez Ciebie przepływ uwierzytelniania nie wymaga sekretu i dlatego nie jest dostępny.",
      "CLIENTSECRET_DESCRIPTION": "Trzymaj swój sekret klienta w bezpiecznym miejscu, ponieważ zniknie on po zamknięciu okna dialogowego.",
      "REGENERATESECRET": "Odtwórz sekret klienta",
      "DEVMODE": "Tryb rozwoju",
      "DEVMODE_ENABLED": "Aktywowany",
      "DEVMODE_DISABLED": "Dezaktywowane",
      "DEVMODEDESC": "Uwaga: przy włączonym trybie rozwoju adresy URI przekierowania nie będą sprawdzane.",
      "SKIPNATIVEAPPSUCCESSPAGE": "Pomiń stronę sukcesu po zalogowaniu",
      "SKIPNATIVEAPPSUCCESSPAGE_DESCRIPTION": "Pomiń stronę sukcesu po zalogowaniu dla tej Natywny aplikację",
      "REDIRECT": "Adresy URI przekierowania",
      "REDIRECTSECTION": "Adresy URI przekierowania",
      "POSTLOGOUTREDIRECT": "Adresy URI po wylogowaniu",
      "RESPONSESECTION": "Typy odpowiedzi",
      "GRANTSECTION": "Typy udzielania dostępu",
      "GRANTTITLE": "Wybierz swoje typy udzielania dostępu. Uwaga: Implicit jest dostępny tylko dla aplikacji opartych na przeglądarce.",
      "APPTYPE": {
        "0": "Web",
        "1": "Agent użytkownika",
        "2": "Natywny"
      },
      "RESPONSETYPE": "Typy odpowiedzi",
      "RESPONSE": {
        "0": "Kod",
        "1": "ID Token",
        "2": "Token-ID Token"
      },
      "REFRESHTOKEN": "Token odświeżający",
      "GRANTTYPE": "Rodzaj udzielania dostępu",
      "GRANT": {
        "0": "Kod autoryzacyjny",
        "1": "Implicite",
        "2": "Token odświeżający",
        "3": "Device Code",
        "4": "Wymiana tokenów"
      },
      "AUTHMETHOD": {
        "0": "Podstawowy",
        "1": "Post",
        "2": "Brak",
        "3": "Klucz prywatny JWT"
      },
      "TOKENTYPE": "Typ tokenu autoryzacyjnego",
      "TOKENTYPE0": "Token Bearer",
      "TOKENTYPE1": "JWT",
      "UNSECUREREDIRECT": "Mam nadzieję, że wiesz, co robisz.",
      "OVERVIEWSECTION": "Przegląd",
      "OVERVIEWTITLE": "Konfiguracja zakończona. Przejrzyj ją.",
      "ACCESSTOKENROLEASSERTION": "Dodaj role użytkownika do tokenu dostępu",
      "ACCESSTOKENROLEASSERTION_DESCRIPTION": "Jeśli zaznaczone, żądane role uwierzytelnionego użytkownika zostaną dodane do tokenu dostępu.",
      "IDTOKENROLEASSERTION": "Role użytkownika w tokenie ID",
      "IDTOKENROLEASSERTION_DESCRIPTION": "Jeśli zaznaczone, żądane role uwierzytelnionego użytkownika zostaną dodane do tokenu ID.",
      "IDTOKENUSERINFOASSERTION": "Informacje o użytkowniku w tokenie ID",
      "IDTOKENUSERINFOASSERTION_DESCRIPTION": "Umożliwia klientom pobieranie twierdzeń profilu, e-mail, telefonu i adresu z tokenu ID.",
      "CLOCKSKEW": "Umożliwia klientom obsługę opóźnienia zegara OP i klienta. Czas trwania (0-5s) zostanie dodany do twierdzenia exp i odjęty od iats, auth_time i nbf.",
      "RECOMMENDED": "zalecane",
      "NOTRECOMMENDED": "niezalecane",
      "SELECTION": {
        "APPTYPE": {
          "WEB": {
            "TITLE": "Strona internetowa",
            "DESCRIPTION": "Zwykłe aplikacje internetowe takie jak .net, PHP, Node.js, Java, itp."
          },
          "NATIVE": {
            "TITLE": "Natywna",
            "DESCRIPTION": "Aplikacje mobilne, pulpit, inteligentne urządzenia, itp."
          },
          "USERAGENT": {
            "TITLE": "Agent użytkownika",
            "DESCRIPTION": "Aplikacje jednoszczelinowe (SPA) i ogólnie wszystkie frameworki JS wykonywane w przeglądarkach"
          }
        }
      }
    },
    "API": {
      "INFO": {
        "CLIENTID": "Identyfikator klienta"
      },
      "REGENERATESECRET": "Regeneruj sekret klienta",
      "SELECTION": {
        "TITLE": "API",
        "DESCRIPTION": "API ogółem"
      },
      "AUTHMETHOD": {
        "0": "Podstawowa",
        "1": "Klucz prywatny JWT"
      }
    },
    "SAML": {
      "SELECTION": {
        "TITLE": "SAML",
        "DESCRIPTION": "Aplikacje SAML"
      },
      "CONFIGSECTION": "Konfiguracja SAML",
      "CHOOSEMETADATASOURCE": "Podaj konfigurację SAML, korzystając z jednej z następujących opcji:",
      "METADATAOPT1": "Opcja 1. Podaj adres URL, pod którym znajduje się plik metadanych",
      "METADATAOPT2": "Opcja 2. Prześlij plik zawierający metadane XML",
      "METADATAOPT3": "Opcja 3. Utwórz na bieżąco minimalny plik metadanych, podając ENTITYID i adres URL ACS",
      "UPLOAD": "Prześlij plik XML",
      "METADATA": "Metadane",
      "METADATAFROMFILE": "Metadane z pliku",
      "CERTIFICATE": "Certyfikat SAML-a",
      "DOWNLOADCERT": "Pobierz certyfikat SAML",
      "CREATEMETADATA": "Utwórz metadane",
      "ENTITYID": "Entity ID",
      "ACSURL": "ACS endpoint URL"
    },
    "AUTHMETHODS": {
      "CODE": {
        "TITLE": "Kod",
        "DESCRIPTION": "Wymiana kodu autoryzacyjnego za tokeny"
      },
      "PKCE": {
        "TITLE": "PKCE",
        "DESCRIPTION": "Użyj losowego skrótu zamiast stałego sekretu klienta dla większej bezpieczeństwa"
      },
      "POST": {
        "TITLE": "POST",
        "DESCRIPTION": "Wyślij client_id i client_secret jako część formularza"
      },
      "PK_JWT": {
        "TITLE": "Klucz prywatny JWT",
        "DESCRIPTION": "Użyj klucza prywatnego, aby uwierzytelnić swoją aplikację"
      },
      "BASIC": {
        "TITLE": "Podstawowy",
        "DESCRIPTION": "Uwierzytelnianie za pomocą nazwy użytkownika i hasła"
      },
      "IMPLICIT": {
        "TITLE": "Implicit",
        "DESCRIPTION": "Pobierz tokeny bezpośrednio z punktu autoryzacyjnego"
      },
      "DEVICECODE": {
        "TITLE": "Device Code",
        "DESCRIPTION": "Autoryzuj urządzenie na komputerze lub smartfonie."
      },
      "CUSTOM": {
        "TITLE": "Niestandardowy",
        "DESCRIPTION": "Twoje ustawienie nie odpowiada żadnej innej opcji."
      }
    },
    "TOAST": {
      "REACTIVATED": "Aplikacja została aktywowana ponownie.",
      "DEACTIVATED": "Aplikacja została dezaktywowana.",
      "OIDCUPDATED": "Aplikacja została zaktualizowana.",
      "APIUPDATED": "Aplikacja została zaktualizowana",
      "UPDATED": "Aplikacja została zaktualizowana.",
      "CREATED": "Aplikacja została utworzona.",
      "CLIENTSECRETREGENERATED": "Sekret klienta został wygenerowany.",
      "DELETED": "Aplikacja została usunięta.",
      "CONFIGCHANGED": "Wykryto zmiany!"
    }
  },
  "GENDERS": {
    "0": "Nieznany",
    "1": "Kobieta",
    "2": "Mężczyzna",
    "3": "Inne"
  },
  "LANGUAGES": {
    "de": "Deutsch",
    "en": "English",
    "es": "Español",
    "fr": "Français",
    "it": "Italiano",
    "ja": "日本語",
    "pl": "Polski",
    "zh": "简体中文",
    "bg": "Български",
    "pt": "Portuguese",
    "mk": "Македонски",
    "cs": "Čeština",
    "ru": "Русский",
    "nl": "Nederlands"
  },
  "MEMBER": {
    "ADD": "Dodaj managera",
    "CREATIONTYPE": "Typ utworzenia",
    "CREATIONTYPES": {
      "3": "IAM",
      "2": "Organizacja",
      "0": "Własny projekt",
      "1": "Nadany projekt",
      "4": "Projekt"
    },
    "EDITROLE": "Edytuj role",
    "EDITFOR": "Edytuj role dla użytkownika: {{value}}",
    "DIALOG": {
      "DELETE_TITLE": "Usuń managera",
      "DELETE_DESCRIPTION": "Zamierzasz usunąć managera. Czy jesteś pewny?"
    },
    "SHOWDETAILS": "Kliknij, aby zobaczyć szczegóły."
  },
  "ROLESLABEL": "Role",
  "GRANTS": {
    "TITLE": "Uprawnienia",
    "DESC": "To są wszystkie uprawnienia w twojej organizacji.",
    "DELETE": "Usuń uprawnienie",
    "EMPTY": "Nie znaleziono uprawnienia",
    "ADD": "Utwórz uprawnienie",
    "ADD_BTN": "Nowe",
    "PROJECT": {
      "TITLE": "Uprawnienie",
      "DESCRIPTION": "Zdefiniuj uprawnienia dla określonego projektu. Pamiętaj, że możesz widzieć tylko wpisy projektów i użytkowników, dla których masz uprawnienia."
    },
    "USER": {
      "TITLE": "Uprawnienie",
      "DESCRIPTION": "Zdefiniuj uprawnienia dla określonego użytkownika. Pamiętaj, że możesz widzieć tylko wpisy projektów i użytkowników, dla których masz uprawnienia."
    },
    "CREATE": {
      "TITLE": "Utwórz uprawnienie",
      "DESCRIPTION": "Wyszukaj organizację, projekt i odpowiednie role."
    },
    "EDIT": {
      "TITLE": "Zmiana uprawnienia"
    },
    "DETAIL": {
      "TITLE": "Szczegóły uprawnienia",
      "DESCRIPTION": "Tutaj możesz zobaczyć wszystkie szczegóły uprawnienia."
    },
    "TOAST": {
      "UPDATED": "Autoryzacja zaktualizowana.",
      "REMOVED": "Autoryzacja usunięta",
      "BULKREMOVED": "Autoryzacje usunięte.",
      "CANTSHOWINFO": "Nie możesz odwiedzić profilu tego użytkownika, ponieważ nie jesteś członkiem organizacji, do której należy ten użytkownik"
    },
    "DIALOG": {
      "DELETE_TITLE": "Usuń autoryzację",
      "DELETE_DESCRIPTION": "Zamierzasz usunąć autoryzację. Czy chcesz kontynuować?",
      "BULK_DELETE_TITLE": "Usuń autoryzacje",
      "BULK_DELETE_DESCRIPTION": "Zamierzasz usunąć wiele autoryzacji. Czy chcesz kontynuować?"
    }
  },
  "CHANGES": {
    "LISTTITLE": "Ostatnie zmiany",
    "BOTTOM": "Osiągnąłeś koniec listy.",
    "LOADMORE": "Załaduj więcej",
    "ORG": {
      "TITLE": "Aktywność",
      "DESCRIPTION": "Tutaj możesz zobaczyć ostatnie wydarzenia, które spowodowały zmiany w organizacji."
    },
    "PROJECT": {
      "TITLE": "Aktywność",
      "DESCRIPTION": "Tutaj możesz zobaczyć ostatnie wydarzenia, które spowodowały zmiany w projekcie."
    },
    "USER": {
      "TITLE": "Aktywność",
      "DESCRIPTION": "Tutaj możesz zobaczyć ostatnie wydarzenia, które spowodowały zmiany w użytkowniku."
    }
  }
}<|MERGE_RESOLUTION|>--- conflicted
+++ resolved
@@ -2260,22 +2260,19 @@
         "CURRENT_DESC_TITLE": "To są Twoje ustawienia SMTP",
         "PROVIDER_SETTINGS": "Ustawienia dostawcy SMTP",
         "SENDER_SETTINGS": "Ustawienia nadawcy",
-<<<<<<< HEAD
+        "NEXT_STEPS": "Następne kroki",
+        "ACTIVATE": {
+          "TITLE": "Aktywuj swojego dostawcę SMTP",
+          "DESCRIPTION": "ZITADEL nie może używać tego dostawcy SMTP do wysyłania powiadomień, dopóki go nie aktywujesz. Jeśli aktywujesz tego dostawcę, każdy inny aktywny dostawca zostanie teraz dezaktywowany."
+        },
+        "DEACTIVATE": {
+          "TITLE": "Dezaktywuj swojego dostawcę SMTP",
+          "DESCRIPTION": "Jeśli dezaktywujesz tego dostawcę SMTP, ZITADEL nie będzie mógł go używać do wysyłania powiadomień, dopóki nie aktywujesz go ponownie."
+        },
         "SAVE_SETTINGS": "Zapisz swoje ustawienia",
         "TEST": {
           "TITLE": "Przetestuj swoje ustawienia",
           "DESCRIPTION": "Możesz przetestować ustawienia dostawcy SMTP i sprawdzić wynik testu przed ich zapisaniem"
-=======
-        "TEST_SETTINGS": "Przetestuj ustawienia SMTP",
-        "NEXT_STEPS": "Następne kroki",
-        "ACTIVATE": {
-          "TITLE": "Aktywuj swojego dostawcę SMTP",
-          "DESCRIPTION": "ZITADEL nie może używać tego dostawcy SMTP do wysyłania powiadomień, dopóki go nie aktywujesz. Jeśli aktywujesz tego dostawcę, każdy inny aktywny dostawca zostanie teraz dezaktywowany."
-        },
-        "DEACTIVATE": {
-          "TITLE": "Dezaktywuj swojego dostawcę SMTP",
-          "DESCRIPTION": "Jeśli dezaktywujesz tego dostawcę SMTP, ZITADEL nie będzie mógł go używać do wysyłania powiadomień, dopóki nie aktywujesz go ponownie."
->>>>>>> fb95f4a8
         }
       }
     },
