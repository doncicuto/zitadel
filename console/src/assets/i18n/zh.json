--- conflicted
+++ resolved
@@ -1375,11 +1375,8 @@
       }
     },
     "SMTP": {
-<<<<<<< HEAD
       "TITLE": "SMTP 设置",
       "DESCRIPTION": "描述",
-=======
->>>>>>> 2d25244c
       "SENDERADDRESS": "发件人地址",
       "SENDERNAME": "发件人名称",
       "REPLYTOADDRESS": "Reply-to 地址",
