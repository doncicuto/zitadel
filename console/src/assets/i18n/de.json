{
  "APP_NAME": "ZITADEL",
  "PAGINATOR": {
    "PREVIOUS": "Zurück",
    "NEXT": "Weiter",
    "COUNT": "Ergebnisse",
    "MORE": "mehr"
  },
  "FOOTER": {
    "LINKS": {
      "CONTACT": "Kontakt",
      "TOS": "Nutzungsbedingungen",
      "PP": "Datenschutz-Bestimmungen"
    },
    "THEME": {
      "DARK": "Dunkel",
      "LIGHT": "Hell"
    }
  },
  "HOME": {
    "WELCOME": "Loslegen mit ZITADEL",
    "DISCLAIMER": "ZITADEL behandelt Deine Daten vertraulich und sicher.",
    "DISCLAIMERLINK": "Mehr Informationen zur Sicherheit",
    "DOCUMENTATION": {
      "TITLE": "Dokumentation",
      "DESCRIPTION": "Mit ZITADEL schnell durchstarten."
    },
    "GETSTARTED": {
      "TITLE": "Starten mit ZITADEL",
      "DESCRIPTION": "Mit ZITADEL schnell durchstarten."
    },
    "QUICKSTARTS": {
      "LABEL": "Erste Schritte",
      "TITLE": "Quickstarts",
      "DESCRIPTION": "Mit ZITADEL schnell durchstarten."
    },
    "SHORTCUTS": {
      "SHORTCUTS": "Shortcuts",
      "SETTINGS": "Verfügbare Shortcuts",
      "PROJECTS": "Projekte",
      "REORDER": "Zum Verschieben Kachel halten un ziehen",
      "ADD": "Zum Hinzufügen Kachel halten und ziehen"
    }
  },
  "ONBOARDING": {
    "DESCRIPTION": "Dein Onboarding-prozess",
    "COMPLETED": "abgeschlossen",
    "DISMISS": "schließen",
    "CARD": {
      "TITLE": "Bringe deine Instanz zum Laufen",
      "DESCRIPTION": "Diese Checkliste hilft bei der Einrichtung Ihrer Instanz und führt Sie durch die wichtigsten Schritte"
    },
    "EVENTS": {
      "instance.policy.label.added": {
        "title": "Branding anpassen",
        "description": "Definiere Farben und Form des Login-UIs und uploade deine Logos und Icons."
      },
      "instance.smtp.config.added": {
        "title": "SMTP Benachrichtigungseinstellungen",
        "description": "Konfiguriere deinen Mailserver."
      },
      "project.added": {
        "title": "Erstelle ein Projekt",
        "description": "Erstelle dein erstes Projekt und definiere Rollen"
      },
      "project.application.added": {
        "title": "Erstelle eine App",
        "description": "Erstelle deine erste Web-, native, API oder SAML-applikation und konfiguriere den Authentification-flow."
      },
      "user.human.added": {
        "title": "Erfasse Benutzer",
        "description": "Erstelle Benutzer die später deine Apps nutzen können."
      },
      "user.grant.added": {
        "title": "Berechtige Benutzer",
        "description": "Erlaube es deinen Nutzern auf deine Apps zuzugreifen und gebe ihnen Rollen."
      }
    }
  },
  "MENU": {
    "INSTANCE": "Instanz",
    "DASHBOARD": "Startseite",
    "PERSONAL_INFO": "Persönliche Informationen",
    "DOCUMENTATION": "Dokumentation",
    "INSTANCEOVERVIEW": "Instanz",
    "ORGS": "Organisationen",
    "VIEWS": "Views",
    "EVENTS": "Events",
    "FAILEDEVENTS": "Fehlerhafte Events",
    "ORGANIZATION": "Organisation",
    "DOMAINS": "Domänen",
    "PROJECT": "Projekte",
    "PROJECTOVERVIEW": "Übersicht",
    "PROJECTGRANTS": "Berechtigte Organisationen",
    "ROLES": "Rollen",
    "GRANTEDPROJECT": "Berechtigte Projekte",
    "HUMANUSERS": "Benutzer",
    "MACHINEUSERS": "Service-Benutzer",
    "LOGOUT": "Alle Benutzer abmelden",
    "NEWORG": "Neue Organisation",
    "IAMADMIN": "Du bist ein IAM-Administrator. Beachte, dass Du erhöhte Rechte besitzt.",
    "SHOWORGS": "Alle Organisationen anzeigen",
    "GRANTS": "Berechtigungen",
    "ACTIONS": "Aktionen",
    "PRIVACY": "Datenschutz",
    "TOS": "AGB",
    "OPENSHORTCUTSTOOLTIP": "Tippe ? um die Tastaturkürzel anzuzeigen",
    "SETTINGS": "Einstellungen",
    "CUSTOMERPORTAL": "Kundenportal"
  },
  "ACTIONS": {
    "ACTIONS": "Aktionen",
    "FILTER": "Filter",
    "RENAME": "Umbenennen",
    "SET": "Übernehmen",
    "COPY": "In die Zwischenablage kopieren",
    "COPIED": "In die Zwischenablage kopiert.",
    "RESET": "Zurücksetzen",
    "RESETDEFAULT": "Auf Standard zurücksetzen",
    "RESETTO": "Zurücksetzen auf: ",
    "RESETCURRENT": "Auf aktuellen Wert zurücksetzen",
    "SHOW": "Aufklappen",
    "HIDE": "Zuklappen",
    "SAVE": "Speichern",
    "SAVENOW": "Speichern",
    "NEW": "Neu",
    "ADD": "Hinzufügen",
    "CREATE": "Erstellen",
    "CONTINUE": "Weiter",
    "BACK": "Zurück",
    "CLOSE": "Schliessen",
    "CLEAR": "Zurücksetzen",
    "CANCEL": "Abbrechen",
    "INFO": "Info",
    "OK": "OK",
    "SELECT": "Auswählen",
    "VIEW": "Öffnen",
    "SELECTIONDELETE": "Ausgewählte löschen",
    "DELETE": "Löschen",
    "REMOVE": "Entfernen",
    "VERIFY": "Verifizieren",
    "FINISH": "Abschliessen",
    "FINISHED": "Fertig",
    "CHANGE": "Ändern",
    "REACTIVATE": "Aktivieren",
    "ACTIVATE": "Aktivieren",
    "DEACTIVATE": "Deaktivieren",
    "REFRESH": "Aktualisieren",
    "LOGIN": "Einloggen",
    "EDIT": "Bearbeiten",
    "PIN": "Anpinnen",
    "CONFIGURE": "Konfigurieren",
    "SEND": "Senden",
    "NEWVALUE": "Neuer Wert",
    "RESTORE": "Wiederherstellen",
    "CONTINUEWITHOUTSAVE": "Ohne speichern fortfahren",
    "OF": "von",
    "PREVIOUS": "Zurück",
    "NEXT": "Weiter",
    "MORE": "mehr",
    "STEP": "Schritt",
    "COMINGSOON": "Coming soon",
    "TABLE": {
      "SHOWUSER": "Zeige Benutzer {{value}}"
    }
  },
  "MEMBERROLES": {
    "IAM_OWNER": "Hat die Kontrolle über die gesamte Instanz, einschließlich aller Organisationen",
    "IAM_OWNER_VIEWER": "Hat die Leseberechtigung, die gesamte Instanz einschließlich aller Organisationen zu überprüfen",
    "IAM_ORG_MANAGER": "Hat die Berechtigung zum Erstellen und Verwalten von Organisationen",
    "IAM_USER_MANAGER": "Hat die Berechtigung zum Erstellen und Verwalten von Benutzern",
    "ORG_OWNER": "Hat die Berechtigung für die gesamte Organisation",
    "ORG_USER_MANAGER": "Hat die Berechtigung, Benutzer der Organisation zu erstellen und zu verwalten",
    "ORG_OWNER_VIEWER": "Hat die Leseberechtigung, die gesamte Organisation zu überprüfen",
    "ORG_USER_PERMISSION_EDITOR": "Verfügt über die Berechtigung zum Verwalten von User grants",
    "ORG_PROJECT_PERMISSION_EDITOR": "Hat die Berechtigung, Projektberechtigungen für externe Organisationen zu verwalten",
    "ORG_PROJECT_CREATOR": "Hat die Berechtigung, seine eigenen Projekte und zugrunde liegenden Einstellungen zu erstellen",
    "PROJECT_OWNER": "Hat die Berechtigung für das gesamte Projekt",
    "PROJECT_OWNER_VIEWER": "Hat die Leseberechtigung, das gesamte Projekt zu überprüfen",
    "PROJECT_OWNER_GLOBAL": "Hat die Berechtigung für das gesamte Projekt",
    "PROJECT_OWNER_VIEWER_GLOBAL": "Hat die Leseberechtigung, das gesamte Projekt zu überprüfen",
    "PROJECT_GRANT_OWNER": "Hat die Berechtigung, die Projektberechtigungen für externe Organisationen zu verwalten",
    "PROJECT_GRANT_OWNER_VIEWER": "Hat die Leseberechtigung, die Projektberechtigungen für externe Organisationen zu überprüfen"
  },
  "OVERLAYS": {
    "ORGSWITCHER": {
      "TEXT": "Alle Organisationseinstellungen und Tabellen basieren auf dieser ausgewählten Organisation. Klicken Sie auf diese Schaltfläche, um die Organisation zu wechseln oder eine neue zu erstellen."
    },
    "INSTANCE": {
      "TEXT": "Klicken Sie hier, um zu den Instanceeinstellungen zu gelangen. Beachten Sie, dass Sie nur Zugriff auf diese Schaltfläche haben, wenn Sie über erweiterte Berechtigungen verfügen."
    },
    "PROFILE": {
      "TEXT": "Hier können Sie zwischen Ihren Benutzerkonten wechseln und Ihre Sessions und Ihr Profil verwalten."
    },
    "NAV": {
      "TEXT": "Diese Navigation ändert sich basierend auf Ihrer Organisation oder Instanz"
    },
    "CONTEXTCHANGED": {
      "TEXT": "Achtung! Soeben wurde die Organisation gewechselt."
    }
  },
  "FILTER": {
    "TITLE": "Filter",
    "STATE": "Status",
    "DISPLAYNAME": "Benutzer Display Name",
    "EMAIL": "Email",
    "USERNAME": "Nutzername",
    "ORGNAME": "Organisationsname",
    "PROJECTNAME": "Projektname",
    "RESOURCEOWNER": "Ressourcenbesitzer",
    "METHODS": {
      "5": "beinhaltet",
      "7": "endet mit",
      "1": "ist gleich"
    }
  },
  "KEYBOARDSHORTCUTS": {
    "TITLE": "Tastaturkürzel",
    "UNDERORGCONTEXT": "Innerhalb der Organisation",
    "SIDEWIDE": "Seitenübergreifende Tastaturkürzel",
    "SHORTCUTS": {
      "HOME": "Zur Startseite",
      "INSTANCE": "Zur <strong>I</strong>nstanz",
      "ORG": "Zur <strong>O</strong>rganisation",
      "ORGSETTINGS": "Zu den Organisationseinstellungen",
      "ORGSWITCHER": "Organisation wechseln",
      "ME": "Zum eigenen Profil",
      "PROJECTS": "Zu den <strong>P</strong>rojekten",
      "USERS": "Zu den Benutzern",
      "USERGRANTS": "Zu den <strong>A</strong>uthentisierungen",
      "ACTIONS": "Zu den Aktionen und Abläufe",
      "DOMAINS": "Zu den <strong>D</strong>omains"
    }
  },
  "RESOURCEID": "Ressourcen-ID",
  "NAME": "Name",
  "VERSION": "Version",
  "TABLE": {
    "NOROWS": "Keine Daten"
  },
  "ERRORS": {
    "REQUIRED": "Bitte fülle dieses Feld aus.",
    "TOKENINVALID": {
      "TITLE": "Du bist abgemeldet",
      "DESCRIPTION": "Klicke auf \"Einloggen\", um Dich erneut anzumelden."
    },
    "INVALID_FORMAT": "Das Format is ungültig.",
    "NOTANEMAIL": "Der eingegebene Wert ist keine E-Mail Adresse.",
    "MINLENGTH": "Muss mindestens {{requiredLength}} Zeichen lang sein.",
    "UPPERCASEMISSING": "Muss einen Grossbuchstaben beinhalten.",
    "LOWERCASEMISSING": "Muss einen Kleinbuchstaben beinhalten.",
    "SYMBOLERROR": "Muss ein Symbol/Satzzeichen beinhalten.",
    "NUMBERERROR": "Muss eine Ziffer beinhalten.",
    "PWNOTEQUAL": "Die Passwörter stimmen nicht überein.",
    "PHONE": "Die Telefonnummer muss mit 00 oder + starten."
  },
  "USER": {
    "SETTINGS": {
      "TITLE": "Einstellungen",
      "GENERAL": "Allgemein",
      "IDP": "Identitätsanbieter",
      "SECURITY": "Passwort und Sicherheit",
      "KEYS": "Schlüssel",
      "PAT": "Personal Access Tokens",
      "USERGRANTS": "Berechtigungen",
      "MEMBERSHIPS": "Mitgliedschaften",
      "METADATA": "Metadaten"
    },
    "TITLE": "Persönliche Informationen",
    "DESCRIPTION": "Verwalte Deine persönlichen Informationen und Sicherheitseinstellungen",
    "PAGES": {
      "LIST": "Benutzer",
      "TITLE": "Benutzer",
      "DESCRIPTION": "Erfasse und verwalte die Benutzer in Deiner Organisation.",
      "LISTMACHINE": "Service-Benutzer",
      "DESCRIPTIONMACHINE": "Erfasse und verwalte die Service-Benutzer in Deiner Organisation.",
      "DETAIL": "Detail",
      "CREATE": "Erstellen",
      "MY": "Meine Informationen",
      "LOGINNAMES": "Login-Namen",
      "LOGINMETHODS": "Anmeldemethoden",
      "LOGINNAMESDESC": "Mit diesen Namen kannst Du Dich anmelden.",
      "NOUSER": "Kein Benutzer",
      "REACTIVATE": "Reaktivieren",
      "DEACTIVATE": "Deaktivieren",
      "FILTER": "Filter",
      "STATE": "Status",
      "DELETE": "Benutzer löschen",
      "UNLOCK": "Benutzer entsperren",
      "GENERATESECRET": "Client Secret generieren",
      "REMOVESECRET": "Client Secret löschen",
      "LOCKEDDESCRIPTION": "Dieser Benutzer wurde aufgrund der Überschreitung der maximalen Anmeldeversuche gesperrt und muss zur erneuten Verwendung entsperrt werden.",
      "DELETEACCOUNT": "Account löschen",
      "DELETEACCOUNT_DESC": "Wenn du diese Aktion ausführst, wirst du abgemeldet und danach keinen Zugriff mehr auf dein Konto haben. Diese Aktion kann nicht rückgängig gemacht werden.",
      "DELETEACCOUNT_BTN": "Account löschen",
      "DELETEACCOUNT_SUCCESS": "Account erfolgreich gelöscht!"
    },
    "DETAILS": {
      "DATECREATED": "Erstellt",
      "DATECHANGED": "Geändert"
    },
    "DIALOG": {
      "DELETE_TITLE": "User löschen",
      "DELETE_SELF_TITLE": "Eigenen User löschen",
      "DELETE_DESCRIPTION": "Sie sind im Begriff einen Benutzer endgültig zu löschen. Wollen Sie dies wirklich tun?",
      "DELETE_SELF_DESCRIPTION": "Sie sind im Begriff Ihren eigenen Benutzer endgültig zu löschen. Dadurch werden Sie ausgeloggt und Ihr Account wird gelöscht. Diese Aktion kann nicht rückgängig gemacht werden!",
      "DELETE_AUTH_DESCRIPTION": "Sie sind im Begriff Ihren Account endgültig zu löschen. Wollen Sie dies wirklich tun?",
      "TYPEUSERNAME": "Wiederholen Sie '{{value}}', um den Benutzer zu löschen.",
      "USERNAME": "Loginname",
      "DELETE_BTN": "Endgültig löschen"
    },
    "SENDEMAILDIALOG": {
      "TITLE": "Email Benachrichtigung senden",
      "DESCRIPTION": "Klicken Sie den untenstehenden Button um ein Verifizierung-E-Mail an die aktuelle Adresse zu versenden oder ändern Sie die Emailadresse in dem Feld.",
      "NEWEMAIL": "Neue Email"
    },
    "SECRETDIALOG": {
      "CLIENTSECRET": "Client Secret",
      "CLIENTSECRET_DESCRIPTION": "Verwahre das Client Secret an einem sicheren Ort, da es nicht mehr angezeigt werden kann, sobald der Dialog geschlossen wird."
    },
    "TABLE": {
      "DEACTIVATE": "Deaktivieren",
      "ACTIVATE": "Aktivieren",
      "CHANGEDATE": "Letzte Änderung",
      "CREATIONDATE": "Erstelldatum",
      "TYPES": {
        "HUMAN": "Benutzer",
        "MACHINE": "Service User"
      },
      "FILTER": {
        "0": "Nach Anzeigename filtern",
        "1": "Nach Username filtern",
        "2": "Nach Displayname filtern",
        "3": "Nach Benutzernamen filtern",
        "4": "Nach Email filtern",
        "5": "Nach Display Namen filtern",
        "10": "Nach Organisationsname filtern",
        "12": "Project Name"
      },
      "EMPTY": "Keine Einträge"
    },
    "PASSWORDLESS": {
      "SEND": "Registrierungslink senden",
      "TABLETYPE": "Typ",
      "TABLESTATE": "Status",
      "NAME": "Name",
      "EMPTY": "Kein Gerät definiert",
      "TITLE": "Passwortlose Authentifizierungsmethoden",
      "DESCRIPTION": "Füge WebAuthn kompatible Authentifikatoren hinzu um dich passwortlos anzumelden.",
      "MANAGE_DESCRIPTION": "Verwalte die Multifaktor-Merkmale Deiner Benutzer.",
      "U2F": "Methode hinzufügen",
      "U2F_DIALOG_TITLE": "Authentifikator hinzufügen",
      "U2F_DIALOG_DESCRIPTION": "Gib einen Namen für den von dir verwendeten Login an.",
      "U2F_SUCCESS": "Passwortlos erfolgreich erstellt!",
      "U2F_ERROR": "Ein Fehler ist aufgetreten!",
      "U2F_NAME": "Authentifikator Name",
      "TYPE": {
        "0": "Keine MFA definiert",
        "1": "One Time Password (OTP)",
        "2": "Fingerabdruck, Security Keys, Face ID und andere"
      },
      "STATE": {
        "0": "Kein Status",
        "1": "Nicht bereit",
        "2": "Bereit",
        "3": "Gelöscht"
      },
      "DIALOG": {
        "DELETE_TITLE": "Passwortlose Authentifizierung entfernen",
        "DELETE_DESCRIPTION": "Sie sind im Begriff eine Passwortlose Authentifizierungsmethode zu entfernen. Sind sie sicher?",
        "ADD_TITLE": "Passwortlose Authentifizierung",
        "ADD_DESCRIPTION": "Wählen Sie eine der verfügbaren Optionen für das Erstellen einer passwortlosen Authentifizierungsmethode.",
        "SEND_DESCRIPTION": "Senden Sie sich einen Registrierungslink an Ihre E-Mail Adresse.",
        "SEND": "Registrierungslink senden",
        "SENT": "Die email wurde erfolgreich zugestellt. Kontrollieren Sie Ihr Postfach um mit dem Setup fortzufahren.",
        "QRCODE_DESCRIPTION": "QR-Code zum scannen mit einem anderen Gerät generieren.",
        "QRCODE": "QR-Code generieren",
        "QRCODE_SCAN": "Scannen Sie diesen QR Code um mit dem Setup auf Ihrem Gerät fortzufahren.",
        "NEW_DESCRIPTION": "Verwenden Sie dieses Gerät um Passwortlos aufzusetzen.",
        "NEW": "Hinzufügen"
      }
    },
    "MFA": {
      "TABLETYPE": "Typ",
      "TABLESTATE": "Status",
      "NAME": "Name",
      "EMPTY": "Keine weiteren Faktoren",
      "TITLE": "Multifaktor-Authentisierung",
      "DESCRIPTION": "Füge einen zusätzlichen Faktor hinzu, um Dein Konto optimal zu schützen.",
      "MANAGE_DESCRIPTION": "Verwalte die Multifaktor-Merkmale Deiner Benutzer.",
      "ADD": "Faktor hinzufügen",
      "OTP": "Authentikator App für OTP (One-Time Password)",
      "OTP_DIALOG_TITLE": "OTP hinzufügen",
      "OTP_DIALOG_DESCRIPTION": "Scanne den QR-Code mit einer Authenticator App und verifiziere den erhaltenen Code, um OTP zu aktivieren.",
      "U2F": "Fingerabdruck, Security Key, Face ID oder andere",
      "U2F_DIALOG_TITLE": "Faktor hinzufügen",
      "U2F_DIALOG_DESCRIPTION": "Gib einen Namen für den von dir verwendeten Authentikator an.",
      "U2F_SUCCESS": "Faktor erfolgreich hinzugefügt!",
      "U2F_ERROR": "Ein Fehler ist aufgetreten!",
      "U2F_NAME": "Authenticator Name",
      "TYPE": {
        "0": "Keine MFA definiert",
        "1": "OTP",
        "2": "Fingerabdruck, Security Key, Face ID oder andere"
      },
      "STATE": {
        "0": "Kein Status",
        "1": "Nicht bereit",
        "2": "Bereit",
        "3": "Gelöscht"
      },
      "DIALOG": {
        "MFA_DELETE_TITLE": "Zweiten Faktor entfernen",
        "MFA_DELETE_DESCRIPTION": "Sie sind im Begriff eine Zweitfaktormethode zu entfernen. Sind sie sicher?",
        "ADD_MFA_TITLE": "Zweiten Faktor hinzufügen",
        "ADD_MFA_DESCRIPTION": "Wählen Sie einen der verfügbaren Optionen."
      }
    },
    "EXTERNALIDP": {
      "TITLE": "Externe Identitäts-Provider",
      "DESC": "",
      "IDPCONFIGID": "Idp Konfig ID",
      "IDPNAME": "Idp Name",
      "USERDISPLAYNAME": "Externer Name",
      "EXTERNALUSERID": "Externe Benutzer ID",
      "EMPTY": "Kein IDP gefunden",
      "DIALOG": {
        "DELETE_TITLE": "Idp entfernen",
        "DELETE_DESCRIPTION": "Sie sind im Begriff einen Identitätsanbieter zu entfernen. Wollen Sie dies wirklich tun?"
      }
    },
    "CREATE": {
      "TITLE": "Neuen Benutzer erstellen",
      "DESCRIPTION": "Gebe die erforderlichen Daten ein.",
      "NAMEANDEMAILSECTION": "Name und E-Mail",
      "GENDERLANGSECTION": "Geschlecht und Sprache",
      "PHONESECTION": "Telefonnummer",
      "PASSWORDSECTION": "Setze ein initiales Passwort.",
      "ADDRESSANDPHONESECTION": "Telefonnummer",
      "INITMAILDESCRIPTION": "Wenn beide Optionen ausgewählt sind, wird keine E-Mail zur Initialisierung gesendet. Wenn nur eine der Optionen ausgewählt ist, wird eine E-Mail zur Aufforderung der Bereitstellung oder Verifikation der Daten gesendet."
    },
    "CODEDIALOG": {
      "TITLE": "Telefonnummer verifizieren",
      "DESCRIPTION": "Gebe Deinen erhaltenen Code ein, um die Telefonnummer zu bestätigen.",
      "CODE": "Code"
    },
    "DATA": {
      "STATE": "Status",
      "STATE0": "Unbekannt",
      "STATE1": "Aktiv",
      "STATE2": "Inaktiv",
      "STATE3": "Gelöscht",
      "STATE4": "Gesperrt",
      "STATE5": "Suspendiert",
      "STATE6": "Initiiert"
    },
    "PROFILE": {
      "TITLE": "Profil",
      "EMAIL": "E-Mail",
      "PHONE": "Telefonnummer",
      "PHONE_HINT": "Verwenden Sie 00 oder das Symbol + gefolgt von der Landesvorwahl des Anrufers oder wählen Sie das Land aus der Dropdown-Liste aus und geben anschließend die Telefonnummer ein",
      "USERNAME": "Benutzername",
      "CHANGEUSERNAME": "bearbeiten",
      "CHANGEUSERNAME_TITLE": "Benutzername ändern",
      "CHANGEUSERNAME_DESC": "Geben Sie ihren neuen Namen an.",
      "FIRSTNAME": "Vorname",
      "LASTNAME": "Nachname",
      "NICKNAME": "Spitzname",
      "DISPLAYNAME": "Anzeigename",
      "PREFERRED_LANGUAGE": "Sprache",
      "GENDER": "Geschlecht",
      "PASSWORD": "Passwort",
      "AVATAR": {
        "UPLOADTITLE": "Profilfoto uploaden",
        "UPLOADBTN": "Datei auswählen",
        "UPLOAD": "Hochladen",
        "CURRENT": "Aktuelles Bild",
        "PREVIEW": "Vorschau",
        "DELETESUCCESS": "Erfolgreich gelöscht!",
        "CROPPERERROR": "Ein Fehler beim hochladen Ihrer Datei ist fehlgeschlagen. Versuchen Sie es mit ggf mit einem anderen Format und Grösse."
      },
      "COUNTRY": "Land"
    },
    "MACHINE": {
      "TITLE": "Details Service-Benutzer",
      "USERNAME": "Benutzername",
      "NAME": "Name",
      "DESCRIPTION": "Beschreibung",
      "KEYSTITLE": "Schlüssel",
      "KEYSDESC": "Definiere Deine Schlüssel mit einem optionalen Ablaufdatum.",
      "TOKENSTITLE": "Personal Access Tokens",
      "TOKENSDESC": "Diese Access Tokens funktionieren wie gewöhnliche OAuth Access Tokens.",
      "ID": "Schlüssel-ID",
      "TYPE": "Typ",
      "EXPIRATIONDATE": "Ablaufdatum",
      "CHOOSEDATEAFTER": "Geben Sie ein valides Ablaufdatum an. Ab",
      "CHOOSEEXPIRY": "Definiere ein Ablaufdatum",
      "CREATIONDATE": "Erstelldatum",
      "KEYDETAILS": "Schlüssel Details",
      "ACCESSTOKENTYPE": "Access Token Typ",
      "ACCESSTOKENTYPES": {
        "0": "Bearer",
        "1": "JWT"
      },
      "ADD": {
        "TITLE": "Schlüssel hinzufügen",
        "DESCRIPTION": "Wähle den Typ und selektiere ein optionales Ablaufdatum."
      },
      "ADDED": {
        "TITLE": "Schlüssel wurde erstellt",
        "DESCRIPTION": "Speichern Sie den Schlüssen. Der Schlüssel kann später nicht nochmal aufgerufen werden!"
      },
      "KEYTYPES": {
        "1": "JSON"
      },
      "DIALOG": {
        "DELETE_KEY": {
          "TITLE": "Schlüssel löschen",
          "DESCRIPTION": "Möchten Sie den ausgewählten Schlüssel löschen? Das kann nicht rückgängig gemacht werden."
        }
      }
    },
    "PASSWORD": {
      "TITLE": "Passwort",
      "LABEL": "Ein sicheres Passwort trägt zum Schutz des Accounts bei.",
      "DESCRIPTION": "Gebe das neue Passwort unter Einhaltung der Richtlinie für die Komplexität ein.",
      "OLD": "Aktuelles Passwort",
      "NEW": "Neues Passwort",
      "CONFIRM": "Neues Passwort wiederholen",
      "NEWINITIAL": "Passwort",
      "CONFIRMINITIAL": "Passwort wiederholen",
      "RESET": "Passwort zurücksetzen",
      "SET": "Passwort neu setzen",
      "RESENDNOTIFICATION": "Email zum Zurücksetzen senden",
      "REQUIRED": "Bitte prüfe, dass alle notwendigen Felder ausgefüllt sind.",
      "MINLENGTHERROR": "Muss mindestens {{value}} Zeichen lang sein."
    },
    "ID": "ID",
    "EMAIL": "E-Mail",
    "PHONE": "Telefonnummer",
    "PHONEEMPTY": "Keine Telefonnummer hinterlegt",
    "PHONEVERIFIED": "Telefonnummer bestätigt.",
    "EMAILVERIFIED": "Email verifiziert",
    "NOTVERIFIED": "nicht verifiziert",
    "PREFERRED_LOGINNAME": "Bevorzugter Loginname",
    "ISINITIAL": "Benutzer ist noch nicht aktiv.",
    "LOGINMETHODS": {
      "TITLE": "Kontaktinformationen",
      "DESCRIPTION": "Die Kontaktinformationen werden benötigt, um dir wichtige Informationen wie Verifikationsnachrichten und Links für das Zurücksetzen des Passworts per E-Mail zu senden.",
      "EMAIL": {
        "TITLE": "E-Mail",
        "VALID": "Validiert",
        "ISVERIFIED": "Email Verifiziert",
        "ISVERIFIEDDESC": "Wenn die Email als verifiziert angegeben wird, wird keine Verifikationsmail an den Benutzer versendet.",
        "RESEND": "Verifikationsmail erneut senden",
        "EDITTITLE": "Email ändern",
        "EDITDESC": "Geben Sie die neue Email in dem darunterliegenden Feld ein!"
      },
      "PHONE": {
        "TITLE": "Telefon",
        "VALID": "Validiert",
        "RESEND": "Verifikationsnachricht erneut senden",
        "EDITTITLE": "Nummer ändern",
        "EDITVALUE": "Telefonnummer",
        "EDITDESC": "Geben Sie die neue Nummer in dem darunterliegenden Feld ein!",
        "DELETETITLE": "Telefonnummer löschen",
        "DELETEDESC": "Wollen Sie die Telefonnummer wirklich löschen?"
      },
      "RESENDCODE": "Code erneut senden",
      "ENTERCODE": "Verifizieren",
      "ENTERCODE_DESC": "Verifikationscode senden und verifizieren."
    },
    "GRANTS": {
      "TITLE": "Benutzerberechtigungen",
      "DESCRIPTION": "Erteile diesem Benutzer Verwaltunszugriff auf bestimmte Projekte.",
      "CREATE": {
        "TITLE": "Benutzerberechtigung erstellen",
        "DESCRIPTION": "Suche nach der Organisation, dem Projekt und den verfügbaren Rollen."
      },
      "PROJECTNAME": "Projektname",
      "PROJECT-OWNED": "Eigenes Projekt",
      "PROJECT-GRANTED": "Delegiertes Projekt",
      "FILTER": {
        "0": "Nach User Anzeigename filtern",
        "1": "Nach Domain filtern",
        "2": "Nach Projektnamen filtern",
        "3": "Nach Rolle filtern"
      }
    },
    "STATE": {
      "0": "Unbekannt",
      "1": "Aktiv",
      "2": "Inaktiv",
      "3": "Gelöscht",
      "4": "Gesperrt",
      "5": "Suspendiert",
      "6": "Initialisiert"
    },
    "SEARCH": {
      "ADDITIONAL": "Benutzer Name (eigene Organisation)",
      "ADDITIONAL-EXTERNAL": "Loginname (externe Organisation)"
    },
    "TARGET": {
      "SELF": "Um einen Benutzer aus einer anderen Organisation zu berechtigen, ",
      "EXTERNAL": "Um einen Benutzer Ihrer eigenen Organisation zu berechtigen, ",
      "CLICKHERE": "klicke hier"
    },
    "SIGNEDOUT": "Du bist abgemeldet. Klicke auf \"Anmelden\", um Dich erneut anzumelden.",
    "SIGNEDOUT_BTN": "Anmelden",
    "EDITACCOUNT": "Konto bearbeiten",
    "ADDACCOUNT": "Konto hinzufügen",
    "RESENDINITIALEMAIL": "Aktivierungsmail erneut senden",
    "RESENDEMAILNOTIFICATION": "Benachrichtigungsmail senden",
    "TOAST": {
      "CREATED": "Benutzer erfolgreich erstellt.",
      "SAVED": "Profil gespeichert.",
      "USERNAMECHANGED": "Username geändert.",
      "EMAILSAVED": "E-Mail gespeichert.",
      "INITEMAILSENT": "Initialisierung Email gesendet.",
      "PHONESAVED": "Telefonnummer gespeichert.",
      "PHONEREMOVED": "Telefonnummer gelöscht.",
      "PHONEVERIFIED": "Telefonnummer bestätigt.",
      "PHONEVERIFICATIONSENT": "Bestätigungscode per Telefonnummer gesendet.",
      "EMAILVERIFICATIONSENT": "Bestätigungscode per E-Mail gesendet.",
      "OTPREMOVED": "OTP entfernt.",
      "U2FREMOVED": "Faktor entfernt.",
      "PASSWORDLESSREMOVED": "Passwortlos entfernt.",
      "INITIALPASSWORDSET": "Initiales Passwort gesetzt.",
      "PASSWORDNOTIFICATIONSENT": "Passwortänderung mitgeteilt.",
      "PASSWORDCHANGED": "Passwort geändert.",
      "REACTIVATED": "Benutzer reaktiviert.",
      "DEACTIVATED": "Benutzer deaktiviert.",
      "SELECTEDREACTIVATED": "Selektierte Benutzer reaktiviert.",
      "SELECTEDDEACTIVATED": "Selektierte Benutzer deaktiviert.",
      "SELECTEDKEYSDELETED": "Selektierte Schlüssel gelöscht.",
      "KEYADDED": "Schlüssel hinzugefügt!",
      "MACHINEADDED": "Service User erstellt!",
      "DELETED": "Benutzer erfolgreich gelöscht!",
      "UNLOCKED": "Benutzer erfolgreich freigeschaltet!",
      "PASSWORDLESSREGISTRATIONSENT": "Link via email versendet.",
      "SECRETGENERATED": "Secret erfolgreich generiert!",
      "SECRETREMOVED": "Secret erfolgreich gelöscht!"
    },
    "MEMBERSHIPS": {
      "TITLE": "ZITADEL Manager-Rollen",
      "DESCRIPTION": "Dies sind alle Mitgliedschaften des Benutzers. Du kannst die entsprechenden Rechte auch auf der Organisations-, Projekt-, oder IAM-Detailseite aufrufen und modifizieren.",
      "ORGCONTEXT": "Sie sehen alle Organisationen und Projekte, die mit der aktuell gewählten Organisation in Verbindung stehen.",
      "USERCONTEXT": "Sie sehen alle Organisationen und Projekte auf denen Sie berechtigt sind inklusive aller zur Auswahl stehenden Organisationen.",
      "CREATIONDATE": "Erstelldatum",
      "CHANGEDATE": "Letzte Änderung",
      "DISPLAYNAME": "Anzeigename",
      "REMOVE": "Entfernen",
      "TYPE": "Typ",
      "ORGID": "Organisation ID",
      "UPDATED": "Membership wurde geändert.",
      "NOPERMISSIONTOEDIT": "Ihnen fehlt die benötigte Berechtigung um Rollen zu ändern!",
      "TYPES": {
        "UNKNOWN": "Unbekannt",
        "ORG": "Organisation",
        "PROJECT": "Projekt",
        "GRANTEDPROJECT": "Berechtigtes Projekt"
      }
    },
    "PERSONALACCESSTOKEN": {
      "ID": "ID",
      "TOKEN": "Token",
      "ADD": {
        "TITLE": "Personal Access Token generieren",
        "DESCRIPTION": "Definieren Sie das Ablaufdatum für das zu erstellende Token",
        "CHOOSEEXPIRY": "Ablaufdatum",
        "CHOOSEDATEAFTER": "Geben Sie ein valides Ablaufdatum an. Ab"
      },
      "ADDED": {
        "TITLE": "Personal Access Token",
        "DESCRIPTION": "Kopieren Sie Ihr Access Token. Sie werden später nicht mehr darauf zugreifen können."
      },
      "DELETE": {
        "TITLE": "Token löschen",
        "DESCRIPTION": "Sie sind im Begriff das Token unwiderruflich zu löschen. Wollen Sie dies wirklich tun?"
      },
      "DELETED": "Personal Access Token gelöscht."
    }
  },
  "METADATA": {
    "TITLE": "Metadaten",
    "DESCRIPTION": "",
    "KEY": "Schlüssel",
    "VALUE": "Wert",
    "ADD": "Neues Element",
    "SAVE": "Speichern",
    "EMPTY": "Keine Metadaten",
    "SETSUCCESS": "Element erfolgreich gespeichert",
    "REMOVESUCCESS": "Element erfolgreich gelöscht"
  },
  "FLOWS": {
    "TITLE": "Aktionen und Abläufe",
    "DESCRIPTION": "Hinterlege scripts die bei einem bestimmten Event ausgeführt werden.",
    "ACTIONSTITLE": "Aktionen",
    "ACTIONSDESCRIPTION": "Dies sind Ihre Scripts, die sie in den Abläufen ausführen können.",
    "FLOWSTITLE": "Abläufe",
    "FLOWSDESCRIPTION": "Abläufe eines bestimmten Typs führen Aktionen zum Zeitpunkt eines Triggers aus.",
    "ID": "ID",
    "NAME": "Name",
    "STATE": "State",
    "STATES": {
      "0": "Kein Status",
      "1": "inaktiv",
      "2": "aktiv"
    },
    "ADDTRIGGER": "Trigger hinzufügen",
    "FLOWCHANGED": "Der Ablauf wurde geändert",
    "FLOWCLEARED": "Der Ablauf wurde zurückgesetzt",
    "TIMEOUT": "Timeout",
    "TIMEOUTINSEC": "Timeout in Sekunden",
    "ALLOWEDTOFAIL": "Scheitern erlaubt",
    "SCRIPT": "Script",
    "FLOWTYPE": "Flow Typ",
    "TRIGGERTYPE": "Trigger Typ",
    "ACTIONS": "Aktionen",
    "ACTIONSMAX": "Basierend auf Ihrem Tier steht Ihnen eine begrenzte Anzahl von Aktionen ({{value}}) zur Verfügung. Stellen Sie sicher, dass Sie diejenigen deaktivieren, die Sie nicht benötigen, oder erwägen Sie ein Upgrade.",
    "DIALOG": {
      "ADD": {
        "TITLE": "Aktion erstellen"
      },
      "UPDATE": {
        "TITLE": "Aktion bearbeiten"
      },
      "DELETEACTION": {
        "TITLE": "Aktion löschen?",
        "DESCRIPTION": "Sie sind im Begriff eine Aktion zu löschen. Dieser Vorgang kann nicht zurückgesetzt werden. Sind Sie sicher?",
        "DELETE_SUCCESS": "Aktion erfolgreich gelöscht."
      },
      "CLEAR": {
        "TITLE": "Flow zurücksetzen?",
        "DESCRIPTION": "Sie sind im Begriff den Flow mitsamt seinen Triggern und Aktionen zurückzusetzen. Diese Änderung kann nicht wiederhergestellt werden."
      },
      "REMOVEACTIONSLIST": {
        "TITLE": "Ausgewählte Aktionen löschen?",
        "DESCRIPTION": "Wollen Sie die gewählten Aktionen wirklich löschen?"
      }
    },
    "TOAST": {
      "ACTIONSSET": "Aktionen gesetzt",
      "ACTIONREACTIVATED": "Aktionen erfolgreich reaktiviert",
      "ACTIONDEACTIVATED": "Aktionen erfolgreich deaktiviert"
    }
  },
  "IAM": {
    "TITLE": "Instanz",
    "DESCRIPTION": "Verwalten Sie Ihre Instanzeinstellungen und Organisationen",
    "POLICIES": {
      "TITLE": "System Administration",
      "DESCRIPTION": "Verwalte die globalen Richtlinien und Zugangseinstellungen."
    },
    "EVENTSTORE": {
      "TITLE": "IAM Speicher Administration",
      "DESCRIPTION": "Verwalte Speicher Einstellungen von ZITADEL."
    },
    "MEMBER": {
      "TITLE": "Manager",
      "DESCRIPTION": "Diese Manager können instanzweite Einstellungen vornehmen."
    },
    "PAGES": {
      "STATE": "Status",
      "DOMAINLIST": "Domains"
    },
    "STATE": {
      "0": "Unspezifisch",
      "1": "Wird erstellt",
      "2": "Aktiv",
      "3": "Wird gestoppt",
      "4": "Gestoppt"
    },
    "VIEWS": {
      "TITLE": "Views",
      "DESCRIPTION": "Diese Ansicht zeigt die Anzeigen von ZITADEL. Diese können bei Bedarf zurückgesetzt werden.",
      "VIEWNAME": "Name",
      "DATABASE": "Datenbank",
      "SEQUENCE": "Sequenz",
      "EVENTTIMESTAMP": "Event Zeitstempel",
      "LASTSPOOL": "Erfolgreicher Durchlauf",
      "ACTIONS": "Aktionen",
      "CLEAR": "Aufräumen",
      "CLEARED": "View wurde erfolgreich zurückgesetzt!",
      "DIALOG": {
        "VIEW_CLEAR_TITLE": "View zurücksetzen?",
        "VIEW_CLEAR_DESCRIPTION": "Sie sind im Begriff eine View zu löschen. Durch das Löschen einer View wird ein Prozess gestartet, bei dem Daten für Endbenutzer möglicherweise nicht oder verzögert verfügbar sind. Sind Sie sicher?"
      }
    },
    "FAILEDEVENTS": {
      "TITLE": "Gescheiterte Events",
      "DESCRIPTION": "Das sind die gescheiterten Events.",
      "VIEWNAME": "Name",
      "DATABASE": "Datenbank",
      "FAILEDSEQUENCE": "betroffene Sequenz",
      "FAILURECOUNT": "Fehleranzahl",
      "LASTFAILED": "Zuletzt gescheitert um",
      "ERRORMESSAGE": "Meldung",
      "ACTIONS": "Aktionen",
      "DELETE": "Entfernen",
      "DELETESUCCESS": "Gescheiterte Events entfernt."
    },
    "EVENTS": {
      "TITLE": "Events",
      "DESCRIPTION": "Diese Ansicht zeigt alle vorhandenen Events.",
      "EDITOR": "Editor",
      "EDITORID": "Editor ID",
      "AGGREGATE": "Aggregate",
      "AGGREGATEID": "Aggregate ID",
      "AGGREGATETYPE": "Aggregate Typ",
      "RESOURCEOWNER": "Resource Owner",
      "SEQUENCE": "Sequenz",
      "CREATIONDATE": "Erstelldatum",
      "TYPE": "Typ",
      "PAYLOAD": "Payload",
      "FILTERS": {
        "BTN": "Filter",
        "USER": {
          "IDLABEL": "ID",
          "CHECKBOX": "Nach Editor filtern"
        },
        "AGGREGATE": {
          "TYPELABEL": "Aggregate Typ",
          "IDLABEL": "ID",
          "CHECKBOX": "Nach Aggregate filtern"
        },
        "TYPE": {
          "TYPELABEL": "Typ",
          "CHECKBOX": "Nach Typ filtern"
        },
        "RESOURCEOWNER": {
          "LABEL": "ID",
          "CHECKBOX": "Nach Resource Owner filtern"
        },
        "SEQUENCE": {
          "LABEL": "Sequenz",
          "CHECKBOX": "Nach Sequenz filtern",
          "SORT": "Sortierung",
          "ASC": "aufsteigend",
          "DESC": "absteigend"
        },
        "CREATIONDATE": {
          "LABEL": "Erstelldatum",
          "CHECKBOX": "Nach Erstelldatum filtern"
        },
        "OTHER": "weiterer",
        "OTHERS": "weitere"
      },
      "DIALOG": {
        "TITLE": "Eventdetail"
      }
    },
    "TOAST": {
      "MEMBERREMOVED": "Manager entfernt.",
      "MEMBERSADDED": "Manager hinzugefügt.",
      "MEMBERADDED": "Manager hinzugefügt.",
      "MEMBERCHANGED": "Manager geändert.",
      "ROLEREMOVED": "Rolle entfernt.",
      "ROLECHANGED": "Rolle geändert.",
      "REACTIVATED": "Reaktiviert.",
      "DEACTIVATED": "Deaktiviert."
    }
  },
  "ORG": {
    "PAGES": {
      "NAME": "Name",
      "ID": "ID",
      "CREATIONDATE": "Erstelldatum",
      "DATECHANGED": "Geändert",
      "FILTER": "Filter",
      "FILTERPLACEHOLDER": "Filtern Sie nach dem Namen",
      "LIST": "Organisationen",
      "LISTDESCRIPTION": "Wähle eine Organisation aus.",
      "ACTIVE": "Aktiv",
      "CREATE": "Organisation erstellen",
      "DEACTIVATE": "Organisation deaktivieren",
      "REACTIVATE": "Organisation reaktivieren",
      "NOPERMISSION": "Sie haben keine Berechtigung, auf Einstellungen der Organisation zuzugreifen.",
      "USERSELFACCOUNT": "Verwenden Sie Ihr persönliches Konto als Organisationsinhaber",
      "ORGDETAIL_TITLE": "Gebe den Namen und die Domain für die neue Organisation ein.",
      "ORGDETAIL_TITLE_WITHOUT_DOMAIN": "Geben Sie den Namen der neuen Organisation ein.",
      "ORGDETAILUSER_TITLE": "Organisationsbesitzer hinzufügen",
      "DELETE": "Organisation löschen",
      "DEFAULTLABEL": "Standard",
      "SETASDEFAULT": "Als Standardorganisation festlegen",
      "DEFAULTORGSET": "Standardorganisation erfolgreich geändert",
      "RENAME": {
        "ACTION": "Umbenennen",
        "TITLE": "Organisation umbenennen",
        "DESCRIPTION": "Geben Sie den neuen Namen Ihrer Organisation an.",
        "BTN": "Umbenennen"
      },
      "ORGDOMAIN": {
        "TITLE": "Verifikation der Domain der Organisation",
        "VERIFICATION": "Überprüfe den Besitz Deiner Domain, indem Du eine Bestätigungsdatei herunterlädst und unter der angegebenen URL speicherst, oder indem Du sie mit einem DNS-Eintrag verifizierst.",
        "VERIFICATION_SKIP": "Du kannst die Überprüfung vorerst überspringen und Deine Organisation erstellen. Um Deine Organisation jedoch verwenden zu können, muss dieser Schritt abgeschlossen sein.",
        "VERIFICATION_VALIDATION_DESC": "Die Tokens werden regelmässig überprüft, um sicherzustellen, dass Du weiterhin im Besitz der Domain bist.",
        "VERIFICATION_NEWTOKEN_TITLE": "Neues Token anfordern",
        "VERIFICATION_NEWTOKEN_DESC": "Wenn Du ein neues Token anfordern willst, klicke auf die gewünschte Methode. Wenn Du ein vorhandenes Token validieren möchtest, klicke auf \"Verifizieren\".",
        "VERIFICATION_VALIDATION_ONGOING": "Ein Token zur Validierung wurde bereits angefragt. Klicke auf \"Verifizieren\", um dieses Token zu validieren.",
        "VERIFICATION_VALIDATION_ONGOING_TYPE": "Typ des Tokens:",
        "VERIFICATION_SUCCESSFUL": "Domain erfolgreich validiert!",
        "REQUESTNEWTOKEN": "Neues Token anfordern",
        "TYPES": {
          "1": "HTTP",
          "2": "DNS"
        }
      },
      "DOWNLOAD_FILE": "Datei herunterladen",
      "SELECTORGTOOLTIP": "Diese Organisation auswählen",
      "PRIMARYDOMAIN": "Primäre Domain",
      "STATE": "Status",
      "USEPASSWORD": "Initiales Passwort setzen",
      "USEPASSWORDDESC": "Der Nutzer muss das Passwort bei der Initialisierung nicht setzen."
    },
    "LIST": {
      "TITLE": "Organisationen",
      "DESCRIPTION": "Dies sind die Organisationen in Ihrer Instanz"
    },
    "DOMAINS": {
      "NEW": "Domain hinzufügen",
      "TITLE": "Domänen",
      "DESCRIPTION": "Konfiguriere die Domains, mit denen sich Deine Benutzer anmelden können.",
      "SETPRIMARY": "Primäre Domain setzen",
      "DELETE": {
        "TITLE": "Domain löschen?",
        "DESCRIPTION": "Du bist im Begriff, eine Domain aus Deiner Organisation zu löschen. Deine Benutzer können diese nach dem Löschen nicht mehr für den Login nutzen."
      },
      "ADD": {
        "TITLE": "Domain hinzufügen",
        "DESCRIPTION": "Du bist im Begriff, Deiner Organisation eine Domain hinzuzufügen. Deine Benutzer können diese nach der erfolgreichen Ausführung für den Login nutzen."
      }
    },
    "STATE": {
      "0": "Nicht definiert",
      "1": "Aktiv",
      "2": "Inaktiv",
      "3": "Entfernt"
    },
    "MEMBER": {
      "TITLE": "Manager der Organisation verwalten",
      "DESCRIPTION": "Definiere hier die Benutzer, die Operationen auf Deinen Organisationen vornehmen dürfen."
    },
    "TOAST": {
      "UPDATED": "Organisation geändert",
      "DEACTIVATED": "Organisation deaktiviert.",
      "REACTIVATED": "Organisation reaktiviert.",
      "DOMAINADDED": "Domain hinzugefügt.",
      "DOMAINREMOVED": "Domain entfernt.",
      "MEMBERADDED": "Manager hinzugefügt.",
      "MEMBERREMOVED": "Manager entfernt.",
      "MEMBERCHANGED": "Manager geändert.",
      "SETPRIMARY": "Primäre Domain gesetzt.",
      "DELETED": "Organisation erfolgreich gelöscht",
      "ORG_WAS_DELETED": "Organisation wurde gelöscht."
    },
    "DIALOG": {
      "DEACTIVATE": {
        "TITLE": "Organisation deaktivieren",
        "DESCRIPTION": "Sie sind im Begriff Ihre Organisation zu deaktivieren. User können Sich danach nicht mehr anmelden? Wollen Sie fortfahren?"
      },
      "REACTIVATE": {
        "TITLE": "Organisation reaktivieren",
        "DESCRIPTION": "Sie sind im Begriff Ihre Organisation zu reaktivieren. User können Sich danach wieder anmelden? Wollen Sie fortfahren?"
      },
      "DELETE": {
        "TITLE": "Organisation löschen",
        "DESCRIPTION": "Sie sind im Begriff Ihre Organisation endgültig zu löschen. Damit wird ein Prozess eingeleitet, bei dem alle organisationsbezogenen Daten gelöscht werden. Diese Aktion kann vorerst nicht rückgängig gemacht werden!",
        "TYPENAME": "Wiederholen Sie '{{value}}', um den Benutzer zu löschen.",
        "ORGNAME": "Loginname",
        "BTN": "Endgültig löschen"
      }
    }
  },
  "SETTINGS": {
    "INSTANCE": {
      "TITLE": "Instanz Einstellungen",
      "DESCRIPTION": "Diese Einstellungen werden auf all Ihren Organisationen angewandt sofern die Einstellung nicht überschrieben wurde."
    },
    "ORG": {
      "TITLE": "Organisation Einstellungen",
      "DESCRIPTION": "Diese Einstellungen erweitern bzw. überschreiben die Einstellungen Ihrer Instanz."
    },
    "LIST": {
      "GENERAL": "Allgemein",
      "LOGIN": "Loginverhalten und Sicherheit",
      "LOCKOUT": "Sperrmechanismen",
      "COMPLEXITY": "Passwordkomplexität",
      "NOTIFICATIONS": "Benachrichtigungseinstellungen",
      "NOTIFICATIONS_DESC": "SMTP und SMS Einstellungen",
      "MESSAGETEXTS": "Benachrichtigungstexte",
      "IDP": "Identitätsanbieter",
      "DOMAIN": "Domain Einstellungen",
      "LOGINTEXTS": "Login Interface Texte",
      "BRANDING": "Branding",
      "PRIVACYPOLICY": "Datenschutzrichtlinie",
      "OIDC": "OIDC Token Lifetime und Expiration",
      "SECRETS": "Secret Erscheinungsbild",
      "SECURITY": "Sicherheitseinstellungen"
    },
    "GROUPS": {
      "NOTIFICATIONS": "Benachrichtigungen",
      "LOGIN": "Login und Zugriff",
      "DOMAIN": "Domain",
      "TEXTS": "Texte und Sprachen",
      "APPEARANCE": "Erscheinungsbild",
      "OTHER": "Anderes"
    }
  },
  "SETTING": {
    "DEFAULTLANGUAGE": "Standardsprache",
    "LANGUAGE": {
      "de": "Deutsch",
      "en": "English",
      "fr": "Français",
      "it": "Italiano",
      "ja": "日本語",
      "pl": "Polski",
      "zh": "简体中文"
    },
    "SMTP": {
      "TITLE": "SMTP Einstellungen",
      "SENDERADDRESS": "Sender Email-Adresse",
      "SENDERNAME": "Sender Name",
      "HOSTANDPORT": "Host und Port",
      "USER": "Benutzer",
      "PASSWORD": "Passwort",
      "SETPASSWORD": "SMTP Passwort setzen",
      "PASSWORDSET": "SMTP Passwort erfolgreich gesetzt.",
      "TLS": "Transport Layer Security (TLS)",
      "SAVED": "Erfolgreich gespeichert.",
      "REQUIREDWARN": "Damit Mails von Ihrer Domain verschickt werden können, müssen Sie Ihre SMTP Einstellungen konfigurieren."
    },
    "SMS": {
      "TITLE": "SMS Einstellungen",
      "PROVIDERS": "Anbieter",
      "PROVIDER": "SMS Anbieter",
      "ADDPROVIDER": "Anbieter hinzufügen",
      "ADDPROVIDERDESCRIPTION": "Wählen Sie einen der verfügbaren Anbieter und geben Sie die erforderlichen Daten ein.",
      "REMOVEPROVIDER": "Anbieter entfernen",
      "REMOVEPROVIDER_DESC": "Sie sind im Begriff eine Konfiguration zu löschen. Wollen Sie fortfahren?",
      "SMSPROVIDERSTATE": {
        "0": "Unbekannt",
        "1": "Aktiv",
        "2": "Inaktiv"
      },
      "ACTIVATED": "Anbieter aktiviert.",
      "DEACTIVATED": "Anbieter deaktiviert.",
      "TWILIO": {
        "SID": "Sid",
        "TOKEN": "Token",
        "SENDERNUMBER": "Sender Number",
        "ADDED": "Twilio erfolgreich hinzugefügt.",
        "REMOVED": "Twilio entfernt",
        "CHANGETOKEN": "Token ändern",
        "SETTOKEN": "Token setzen",
        "TOKENSET": "Token erfolgreich gesetzt."
      }
    },
    "OIDC": {
      "TITLE": "OIDC Einstellungen",
      "ACCESSTOKENLIFETIME": "Access Token Lifetime",
      "IDTOKENLIFETIME": "Id Token Lifetime",
      "REFRESHTOKENEXPIRATION": "Refresh Token Expiration",
      "REFRESHTOKENIDLEEXPIRATION": "Refresh Token Idle Expiration",
      "INHOURS": "Stunden",
      "INDAYS": "Tage"
    },
    "SECRETS": {
      "TITLE": "Secret Erscheinungsbild",
      "TYPES": "Schlüsseltypen",
      "TYPE": {
        "1": "Email Initialisierungscode",
        "2": "Email Verifikationscode",
        "3": "Telefonnummer Verificationscode",
        "4": "Passwort Zurücksetzen Code",
        "5": "Passwordless Initialisierungscode",
        "6": "Applicationssecret"
      },
      "ADDGENERATOR": "Secret Erscheinungsbild definieren",
      "GENERATORTYPE": "Typ",
      "EXPIRY": "Ablauf (in Stunden)",
      "INCLUDEDIGITS": "Enthält Zahlen",
      "INCLUDESYMBOLS": "Enthält Symbole",
      "INCLUDELOWERLETTERS": "Enthält Kleinbuchstaben",
      "INCLUDEUPPERLETTERS": "Enthält Grossbuchstaben",
      "LENGTH": "Länge",
      "UPDATED": "Einstellungen geändert"
    },
    "SECURITY": {
      "DESCRIPTION": "Mit dieser Einstellung wird die CSP so eingestellt, dass Framing von einer Reihe zulässiger Domänen zugelassen wird. Beachten Sie, dass Sie durch die Aktivierung der Verwendung von iFrames das Risiko eingehen, Clickjacking zu ermöglichen.",
      "IFRAMEENABLED": "iFrame zulassen",
      "ALLOWEDORIGINS": "Zulässige URLs"
    },
    "DIALOG": {
      "RESET": {
        "DEFAULTTITLE": "Einstellungen zurücksetzen",
        "DEFAULTDESCRIPTION": "Sie sind im Begriff, Einstellungen auf die der Instanz zurückzusetzen? Wollen Sie fortfahren?",
        "LOGINPOLICY_DESCRIPTION": "Achtung: Wenn Sie fortfahren werden auch Identitätsanbieter auf die Instanzeinstellungen zurückgesetzt."
      }
    }
  },
  "POLICY": {
    "TITLE": "Richtlinien entdecken",
    "DESCRIPTION": "Vorgefertigte Richtlinien, die Dir Zeit sparen und die Sicherheit erhöhen.",
    "APPLIEDTO": "Angewendet auf",
    "PWD_COMPLEXITY": {
      "TITLE": "Passwortkomplexität",
      "DESCRIPTION": "Stellt sicher, dass alle festgelegten Passwörter einem bestimmten Muster entsprechen.",
      "SYMBOLANDNUMBERERROR": "Muss ein Symbol/Satzzeichen und eine Ziffer beinhalten.",
      "SYMBOLERROR": "Muss ein Symbol/Satzzeichen beinhalten.",
      "NUMBERERROR": "Muss eine Ziffer beinhalten.",
      "PATTERNERROR": "Das Passwort erfüllt nicht die vorgeschriebene Richtlinie."
    },
    "NOTIFICATION": {
      "TITLE": "Benachrichtigung",
      "DESCRIPTION": "Legt fest, bei welchen Änderungen Benachrichtigungen gesendet werden",
      "PASSWORDCHANGE": "Passwortänderung"
    },
    "PRIVATELABELING": {
      "TITLE": "Branding",
      "DESCRIPTION": "Verleihen Sie dem Login Ihren benutzerdefinierten Style und passen Sie das Verhalten an.",
      "PREVIEW_DESCRIPTION": "Änderungen dieser Richtlinie werden automatisch in der Preview Umgebung verfügbar.",
      "BTN": "Datei auswählen",
      "ACTIVATEPREVIEW": "Konfiguration übernehmen",
      "DARK": "Dunkler Modus",
      "LIGHT": "Heller Modus",
      "CHANGEVIEW": "Ansicht wechseln",
      "ACTIVATED": "Richtlinie wurde LIVE geschaltet",
      "THEME": "Modus",
      "COLORS": "Farben",
      "FONT": "Schrift",
      "ADVANCEDBEHAVIOR": "Erweitertes Verhalten",
      "DROP": "Bild hier ablegen oder",
      "RELEASE": "Jetzt loslassen",
      "DROPFONT": "Fontdatei hier ablegen",
      "RELEASEFONT": "Jetzt loslassen",
      "USEOFLOGO": "Ihr Logo wird im Login sowie emails verwendet, während das Icon für kleinere UI-Elemente wie den Organisationswechsel in der Konsole verwendet wird",
      "MAXSIZE": "Die maximale Grösse von Uploads ist mit 524kB begrenzt",
      "EMAILNOSVG": "Das SVG Dateiformat wird nicht in emails unterstützt. Laden Sie deshalb ihr Logo im PNG oder einem anderen unterstützten Format hoch.",
      "MAXSIZEEXCEEDED": "Maximale Grösse von 524kB überschritten",
      "NOSVGSUPPORTED": "SVG werden nicht unterstützt!",
      "FONTINLOGINONLY": "Die Schriftart wird momentan nur im Login interface angezeigt.",
      "BACKGROUNDCOLOR": "Hintergrundfarbe",
      "PRIMARYCOLOR": "Primärfarbe",
      "WARNCOLOR": "Warnfarbe",
      "FONTCOLOR": "Schriftfarbe",
      "VIEWS": {
        "PREVIEW": "Vorschau",
        "CURRENT": "Aktuelle Konfiguration"
      },
      "PREVIEW": {
        "TITLE": "Anmeldung",
        "SECOND": "mit ZITADEL-Konto anmelden.",
        "ERROR": "Benutzer konnte nicht gefunden werden!",
        "PRIMARYBUTTON": "weiter",
        "SECONDARYBUTTON": "registrieren"
      }
    },
    "PWD_AGE": {
      "TITLE": "Gültigkeitsdauer für Passwörter",
      "DESCRIPTION": "Du kannst eine Richtlinie für die maximale Gültigkeitsdauer von Passwörtern festlegen. Diese Richtlinie löst eine Warnung nach Ablauf einer festgelegten Gültigkeitsdauer aus."
    },
    "PWD_LOCKOUT": {
      "TITLE": "Passwortsperre",
      "DESCRIPTION": "Lege eine maximale Anzahl an Passwordwiederholungen fest, nachdem Accounts gesperrt werden sollen."
    },
    "DOMAIN_POLICY": {
      "TITLE": "Domain Einstellungen"
    },
    "PRIVATELABELING_POLICY": {
      "TITLE": "Branding",
      "BTN": "Datei auswählen",
      "DESCRIPTION": "Definiere das Erscheinungsbild des Logins.",
      "ACTIVATEPREVIEW": "Preview aktivieren"
    },
    "LOGIN_POLICY": {
      "TITLE": "Login Einstellungen",
      "DESCRIPTION": "Definiere die Loginmethoden für Benutzer",
      "DESCRIPTIONCREATEADMIN": "Nutzer können sich mit den verfügbaren Idps authentifizieren.",
      "DESCRIPTIONCREATEMGMT": "Nutzer können sich mit den verfügbaren Idps authentifizieren. Achtung: Es kann zwischen System- und organisationsspezifischen Providern gewählt werden.",
      "ADVANCED": "Erweitert",
      "LIFETIMEDURATIONS": "Login Lifetimes",
      "SAVED": "Erfolgreich gespeichert."
    },
    "PRIVACY_POLICY": {
      "TITLE": "Datenschutzbestimmungen und AGB",
      "DESCRIPTION": "Legen Sie Ihre Datenschutzrichtlinien und Nutzungsbedingungen fest",
      "TOSLINK": "Link zu den Allgemeinen Geschäftsbedingungen",
      "POLICYLINK": "Link zur den Datenschutzrichtlinien",
      "HELPLINK": "Link zur Hilfestellung",
      "SAVED": "Saved successfully!",
      "RESET_TITLE": "Standardwerte wiederherstellen",
      "RESET_DESCRIPTION": "Sie sind im Begriff die Standardlinks für die AGBs und Datenschutzrichtlinie wiederherzustellen. Wollen Sie fortfahren?"
    },
    "LOGIN_TEXTS": {
      "TITLE": "Login Interface Texte",
      "DESCRIPTION": "Definiere die Texte für das Logininterface. Wenn Texte leer sind, wird der als Platzhalter angezeigte Standardwert verwendet.",
      "DESCRIPTION_SHORT": "Definiere die Texte für das Logininterface.",
      "NEWERVERSIONEXISTS": "Neuere Version verfügbar",
      "CURRENTDATE": "Momentaner Stand",
      "CHANGEDATE": "Neuer Stand vom",
      "KEYNAME": "Login Screen / Interface",
      "RESET_TITLE": "Standardwerte wiederherstellen",
      "RESET_DESCRIPTION": "Sie sind im Begriff alle Standardwerte wiederherzustellen. Alle von Ihnen gesetzten Änderungen werden unwiderruflich gelöscht. Wollen Sie fortfahren?",
      "UNSAVED_TITLE": "Ohne speichern fortfahren?",
      "UNSAVED_DESCRIPTION": "Sie haben Änderungen vorgenommen ohne zu speichern. Möchten Sie jetzt speichern?",
      "LOCALE": "Sprachcode",
      "LOCALES": {
        "de": "Deutsch",
        "en": "English",
        "fr": "Français",
        "it": "Italiano",
        "ja": "日本語",
        "pl": "Polski",
        "zh": "简体中文"
      },
      "KEYS": {
        "emailVerificationDoneText": "Email Verification erfolgreich",
        "emailVerificationText": "Email Verification",
        "externalUserNotFoundText": "Externer Benutzer nicht gefunden",
        "footerText": "Fusszeile",
        "initMfaDoneText": "MFA Initialisierung erfolgreich",
        "initMfaOtpText": "MFA Initialisierung",
        "initMfaPromptText": "MFA Einrichtungsaufforderung",
        "initMfaU2fText": "Universeller Zweitfaktor Initialisierung",
        "initPasswordDoneText": "Passwort Initialisierung erfolgreich",
        "initPasswordText": "Passwort Initialisierung",
        "initializeDoneText": "Benutzereinrichtung erfolgreich",
        "initializeUserText": "Benutzereinrichtung",
        "linkingUserDoneText": "Benutzerverlinkung erfolgreich",
        "loginText": "Anmelden",
        "logoutText": "Abmelden",
        "mfaProvidersText": "MFA Provider",
        "passwordChangeDoneText": "Passwortwechsel erfolgreich",
        "passwordChangeText": "Passwortwechsel",
        "passwordResetDoneText": "Passwort zurücksetzen erfolgreich",
        "passwordText": "Passwort",
        "registrationOptionText": "Registrierungsoptionen",
        "registrationOrgText": "Organisation registrieren",
        "registrationUserText": "Benutzer registrieren",
        "selectAccountText": "Account wählen",
        "successLoginText": "Erfolgreiche Anmeldung",
        "usernameChangeDoneText": "Benutzernamenwechsel erfolgreich",
        "usernameChangeText": "Benutzernamenwechsel",
        "verifyMfaOtpText": "OTP Verifikation",
        "verifyMfaU2fText": "Universeller Zweitfaktor Verifikation",
        "passwordlessPromptText": "Passwortlos Aufforderung",
        "passwordlessRegistrationDoneText": "Passwortlos setzen erfolgreich",
        "passwordlessRegistrationText": "Passwortlos Registrierung",
        "passwordlessText": "Passwortlos",
        "externalRegistrationUserOverviewText": "Externe Registrierung Benutzer Übersicht"
      }
    },
    "MESSAGE_TEXTS": {
      "TITLE": "Email Texte",
      "DESCRIPTION": "Definiere die Texte für deine Benachrichtigungsmails",
      "TYPE": "Benachrichtigung",
      "TYPES": {
        "INIT": "Initialisierung",
        "VE": "Emailverifikation",
        "VP": "Telefonnummerverifikation",
        "PR": "Passwort Wiederherstellung",
        "DC": "Domainbeanspruchung",
        "PL": "Passwortlos",
        "PC": "Passwordwechsel"
      },
      "CHIPS": {
        "firstname": "Vorname",
        "lastname": "Nachname",
        "code": "Code",
        "preferredLoginName": "Bevorzugter Anmeldename",
        "displayName": "Anzeigename",
        "nickName": "Spitzname",
        "loginnames": "Loginnamen",
        "domain": "Domain",
        "lastEmail": "Letzte email",
        "lastPhone": "Letzte Telefonnummer",
        "verifiedEmail": "Verifizierte email",
        "verifiedPhone": "Verifizierte Telefonnummer",
        "changedate": "Änderungsdatum",
        "username": "Username",
        "tempUsername": "Temp. Username"
      },
      "TOAST": {
        "UPDATED": "Benutzerdefinierte Texte gespeichert."
      }
    },
    "DEFAULTLABEL": "Die aktuelle Einstellung entspricht der Einstellung Ihrer Instanz.",
    "BTN_INSTALL": "Installieren",
    "BTN_EDIT": "Modifizieren",
    "DATA": {
      "DESCRIPTION": "Beschreibung",
      "MINLENGTH": "Mindestlänge",
      "HASNUMBER": "erfordert Ziffer",
      "HASSYMBOL": "erfordert Symbol/Satzzeichen",
      "HASLOWERCASE": "erfordert Kleinbuchstaben",
      "HASUPPERCASE": "erfordert Grossbuchstaben",
      "SHOWLOCKOUTFAILURES": "Zeige Anzahl Anmeldeversuche",
      "MAXATTEMPTS": "Maximale Anzahl an Versuchen",
      "EXPIREWARNDAYS": "Ablauf Warnung nach Tagen",
      "MAXAGEDAYS": "Maximale Gültigkeit in Tagen",
      "USERLOGINMUSTBEDOMAIN": "Organisationsdomain dem Loginname hinzufügen",
      "USERLOGINMUSTBEDOMAIN_DESCRIPTION": "If you enable this setting, all loginnames will be suffixed with the organization domain. If this settings is disabled, you have to ensure that usernames are unique over all organizations.",
      "VALIDATEORGDOMAINS": "Org Domains validieren",
      "SMTPSENDERADDRESSMATCHESINSTANCEDOMAIN": "SMTP Sender Adresse entspricht Instanzdomain",
      "ALLOWUSERNAMEPASSWORD": "Benutzername Passwort erlaubt",
      "ALLOWEXTERNALIDP": "Externer IDP erlaubt",
      "ALLOWREGISTER": "Registrieren erlaubt",
      "ALLOWUSERNAMEPASSWORD_DESC": "Der konventionelle Login mit Benutzername und Passwort wird erlaubt.",
      "ALLOWEXTERNALIDP_DESC": "Der Login wird für die darunter liegenden Identitätsanbieter erlaubt.",
      "ALLOWREGISTER_DESC": "Ist die Option gewählt, erscheint im Login ein zusätzlicher Schritt zum Registrieren eines Benutzers.",
      "FORCEMFA": "Mfa erzwingen",
      "FORCEMFA_DESC": "Ist die Option gewählt, müssen Benutzer einen zweiten Faktor für den Login verwenden.",
      "HIDEPASSWORDRESET": "Passwort vergessen ausblenden",
      "HIDEPASSWORDRESET_DESC": "Ist die Option gewählt, ist es nicht möglich im Login das Passwort zurück zusetzen via Passwort vergessen Link.",
      "HIDELOGINNAMESUFFIX": "Loginname Suffix ausblenden",
      "HIDELOGINNAMESUFFIX_DESC": "Blendet das Suffix des Login-Namens in der Login-Oberfläche aus",
      "IGNOREUNKNOWNUSERNAMES": "Unbekannte Usernamen ignorieren",
      "IGNOREUNKNOWNUSERNAMES_DESC": "Ist die Option gewählt, wird der Passwort Schritt im Login auch angezeigt wenn der User nicht gefunden wurde. Dem Benutzer wird auf bei der Passwortprüfung nicht angezeigt ob der Username oder das Passwort falsch war.",
      "ALLOWDOMAINDISCOVERY": "Domänenentdeckung erlauben",
      "ALLOWDOMAINDISCOVERY_DESC": "Ist die Option gewählt, wird die Endung (@domain.com) eines unbekannten Benutzernamens im Login mit den Organisationsdomänen verglichen. Bei Übereinstimmung wird der Benutzer auf die Registrierung dieser Organisation weitergeleitet.",
      "DISABLELOGINWITHEMAIL": "Login mittels E-Mailadresse deaktivieren",
      "DISABLELOGINWITHPHONE": "Login mittels Telefonnummer deaktivieren",
      "DEFAULTREDIRECTURI": "Default Redirect URI",
      "DEFAULTREDIRECTURI_DESC": "Definiert, wohin der Benutzer umgeleitet wird, wenn die Anmeldung ohne App-Kontext gestartet wurde (z. B. von Mail)",
      "ERRORMSGPOPUP": "Fehler als Dialog Fenster",
      "DISABLEWATERMARK": "Wasserzeichen ausblenden",
      "DISABLEWATERMARK_DESC": "Powered by ZITADEL Wasserzeichen in der Login-Oberfläche ausblenden",
      "PASSWORDCHECKLIFETIME": "Passwort Check Lifetime",
      "EXTERNALLOGINCHECKLIFETIME": "Externer Login Check Lifetime",
      "MFAINITSKIPLIFETIME": "Multifaktor Init Lifetime",
      "SECONDFACTORCHECKLIFETIME": "Zweitfaktor Check Lifetime",
      "MULTIFACTORCHECKLIFETIME": "Multifaktor Check Lifetime",
      "INHOURS": "Stunden"
    },
    "RESET": "Auf Instanzeinstellung zurücksetzen",
    "CREATECUSTOM": "Benutzerdefinierte Richtlinie erstellen",
    "TOAST": {
      "SET": "Richtlinie erfolgreich gesetzt!",
      "RESETSUCCESS": "Richtlinie zurückgesetzt!",
      "UPLOADSUCCESS": "Upload erfolgreich",
      "DELETESUCCESS": "Löschen erfolgreich",
      "UPLOADFAILED": "Upload fehlgeschlagen!"
    }
  },
  "ORG_DETAIL": {
    "TITLE": "Organisation",
    "DESCRIPTION": "Hier kannst Du Deine Konfiguration der Organisation bearbeiten und Mitglieder verwalten.",
    "DETAIL": {
      "TITLE": "Detail",
      "NAME": "Name",
      "DOMAIN": "Domain",
      "STATE": {
        "0": "Nicht definiert",
        "1": "Aktiv",
        "2": "Inaktiv"
      }
    },
    "MEMBER": {
      "TITLE": "Mitglieder",
      "USERNAME": "Benutzername",
      "DISPLAYNAME": "Display Name",
      "LOGINNAME": "Loginname",
      "EMAIL": "E-Mail",
      "ROLES": "Rollen",
      "ADD": "Mitglied hinzufügen",
      "ADDDESCRIPTION": "Gebe die E-Mail-Adressen der hinzuzufügenden Benutzer ein."
    },
    "TABLE": {
      "TOTAL": "Einträge gesamt",
      "SELECTION": "ausgewählt",
      "DEACTIVATE": "Benutzer deaktivieren",
      "ACTIVATE": "Benutzer aktivieren",
      "DELETE": "Benutzer löschen",
      "CLEAR": "Auswahl aufheben"
    }
  },
  "PROJECT": {
    "PAGES": {
      "TITLE": "Projekt",
      "DESCRIPTION": "Hier kannst Du wichtige Einstellungen prüfen und die Daten einsehen, mit denen das Projekt konfiguriert worden ist.",
      "DELETE": "Projekt löschen",
      "LIST": "Projekte",
      "LISTDESCRIPTION": "Wenn Du Dein Projekt nicht finden kannst, wende Dich an einen Projektbesitzer oder an jemanden mit den entsprechenden Rechten, um Projektzugriff zu erhalten.",
      "DETAIL": "Details",
      "CREATE": "Projekt erstellen",
      "CREATE_DESC": "Gebe den Namen ein.",
      "ROLE": "Rolle",
      "NOITEMS": "Keine Projekte",
      "ZITADELPROJECT": "Diese Einstellungen gehören zum ZITADEL-Projekt. Wenn Du diese änderst, verhält sich ZITADEL möglicherweise nicht wie beabsichtigt.",
      "TYPE": {
        "OWNED": "Eigene Projekte",
        "GRANTED": "Berechtigte Projekte",
        "OWNED_SINGULAR": "Eigenes Projekt",
        "GRANTED_SINGULAR": "Berechtigtes Projekt"
      },
      "PRIVATELABEL": {
        "TITLE": "Branding Verhalten",
        "0": {
          "TITLE": "Unspezifiziert",
          "DESC": "Sobald der Nutzer identifiziert ist, wird das Branding der von ihm gewählten Organisation angezeigt, davor wird der Default des Systems angezeigt."
        },
        "1": {
          "TITLE": "Einstellung des Projekteigentümers",
          "DESC": "Das Branding der Organisation, die Eigentümerin des Projekts ist, wird angezeigt"
        },
        "2": {
          "TITLE": "Einstellung des Benutzereigentümers",
          "DESC": "Das Branding der Organisation des Projekts wird angezeigt, sobald der Benutzer identifiziert ist, wird jedoch auf die Einstellung der Organisation des identifizierten Benutzers, gewechselt."
        },
        "DIALOG": {
          "TITLE": "Branding Verhalten",
          "DESCRIPTION": "Bestimmen Sie das Verhalten des Projektes im Bezug auf das Branding."
        }
      },
      "PINNED": "Angepinnt",
      "ALL": "Alle",
      "CREATEDON": "Erstellt am",
      "LASTMODIFIED": "Zuletzt verändert am",
      "ADDNEW": "Neues Projekt erstellen",
      "DIALOG": {
        "REACTIVATE": {
          "TITLE": "Projekt reaktivieren",
          "DESCRIPTION": "Willst Du das Projekt wirklich reaktivieren?"
        },
        "DEACTIVATE": {
          "TITLE": "Projekt deaktivieren",
          "DESCRIPTION": "Willst Du das Projekt wirklich deaktivieren?"
        },
        "DELETE": {
          "TITLE": "Projekt löschen",
          "DESCRIPTION": "Willst Du das Projekt wirklich löschen?",
          "TYPENAME": "Wiederholen Sie den Namen des Projektes um es zu löschen."
        }
      }
    },
    "SETTINGS": {
      "TITLE": "Einstellungen",
      "DESCRIPTION": ""
    },
    "STATE": {
      "TITLE": "Status",
      "0": "Nicht definiert",
      "1": "Aktiv",
      "2": "Inaktiv"
    },
    "TYPE": {
      "TITLE": "Typ",
      "0": "Unbekannter Typ",
      "1": "In Besitz",
      "2": "Berechtigt"
    },
    "NAME": "Name",
    "NAMEDIALOG": {
      "TITLE": "Projekt umbenennen",
      "DESCRIPTION": "Geben Sie den neuen Namen für Ihr Projekt an!",
      "NAME": "Projektname"
    },
    "MEMBER": {
      "TITLE": "Manager",
      "TITLEDESC": "Manager können Änderungen an diesem Projekt vornehmen, wenn sie die nötigen Rollen haben.",
      "DESCRIPTION": "Diese Manager können unter Umständen Ihre Projekteinstellungen verändern.",
      "USERNAME": "Benutzername",
      "DISPLAYNAME": "Display Name",
      "LOGINNAME": "Loginname",
      "EMAIL": "E-Mail",
      "ROLES": "Rollen",
      "USERID": "Benutzer-ID"
    },
    "GRANT": {
      "EMPTY": "Noch keine Organisation berechtigt",
      "TITLE": "Projektberechtigungen",
      "DESCRIPTION": "Gewähre einer anderen Organisation Zugriff auf dieses Projekt.",
      "EDITTITLE": "Rollen editieren",
      "CREATE": {
        "TITLE": "Organisation berechtigen",
        "SEL_USERS": "Selektiere die gewünschten Benutzer für das Erstellen der Berechtigung.",
        "SEL_ROLES": "Selektiere die gewünschten Rollen für das Erstellen der Berechtigung.",
        "SEL_PROJECT": "Suchen nach Projekt",
        "SEL_USER": "Benutzer auswählen",
        "SEL_ORG": "Suchen nach Domain",
        "SEL_ORG_DESC": "Gebe die vollständige Domain ein, um Resultate zu erhalten.",
        "ORG_TITLE": "Organisation",
        "ORG_DESCRIPTION": "Du bist im Begriff, einen Benutzer für die Organisation {{name}} zu berechtigen.",
        "ORG_DESCRIPTION_DESC": "Wechsle den Kontext, um die Organisation zu wechseln.",
        "SEL_ORG_FORMFIELD": "Vollständige Domain",
        "SEL_ORG_BUTTON": "Suche Organisation",
        "FOR_ORG": "Die Berechtigung wird erstellt für:"
      },
      "DETAIL": {
        "TITLE": "Projektberechtigung",
        "DESC": "Hier kannst Du die Eigenschaften der gewählten Organisationsberechtigung prüfen und Manager editieren.",
        "MEMBERTITLE": "Berechtigte Manager der Organisation",
        "MEMBERDESC": "Dies sind die Manager der berechtigten Organisation. Wähle die Benutzer, die Zugriff zum Bearbeiten der jeweiligen Zugänge erhalten sollen.",
        "PROJECTNAME": "Projektname",
        "GRANTEDORG": "Berechtigte Organisation",
        "RESOURCEOWNER": "Besitzer"
      },
      "STATE": "Status",
      "STATES": {
        "1": "Aktiv",
        "2": "Inaktiv"
      },
      "ALL": "Alle",
      "SHOWDETAIL": "Details anzeigen",
      "USER": "Benutzer",
      "MEMBERS": "Manager",
      "ORG": "Organisation",
      "PROJECTNAME": "Projektname",
      "GRANTEDORG": "Berechtigte Organisation",
      "GRANTEDORGDOMAIN": "Domain",
      "RESOURCEOWNER": "Besitzer",
      "GRANTEDORGNAME": "Name der Organisation",
      "GRANTID": "Grant Id",
      "CREATIONDATE": "Erstelldatum",
      "CHANGEDATE": "Letzte Änderung",
      "DATES": "Datum",
      "ROLENAMESLIST": "Rollen",
      "NOROLES": "Keine Rollen",
      "TYPE": "Typ",
      "TOAST": {
        "PROJECTGRANTUSERGRANTADDED": "Projektberechtigung erstellt.",
        "PROJECTGRANTADDED": "Projektberechtigung erstellt.",
        "PROJECTGRANTCHANGED": "Projektberechtigung geändert.",
        "PROJECTGRANTMEMBERADDED": "Berechtigungsmanager hinzugefügt.",
        "PROJECTGRANTMEMBERCHANGED": "Berechtigungsmanager verändert.",
        "PROJECTGRANTMEMBERREMOVED": "Berechtigungsmanager entfernt.",
        "PROJECTGRANTUPDATED": "Projektberechtigung geändert."
      },
      "DIALOG": {
        "DELETE_TITLE": "Projektberechtigung löschen",
        "DELETE_DESCRIPTION": "Sie sind im Begriff eine Projektberechtigung zu entfernen. Wollen Sie fortfahren?"
      },
      "ROLES": "Projektrollen"
    },
    "APP": {
      "TITLE": "Applikationen",
      "NAME": "Name",
      "NAMEREQUIRED": "Der Name ist erforderlich."
    },
    "ROLE": {
      "EMPTY": "Noch keine Rollen erstellt!",
      "ADDNEWLINE": "Zusätzliche Rolle hinzufügen",
      "KEY": "Key",
      "TITLE": "Rollen",
      "DESCRIPTION": "Definiere Rollen, die Du dann bei der Erstellung einer Projektberechtigung vergeben kannst.",
      "NAME": "Name",
      "DISPLAY_NAME": "Anzeigename",
      "GROUP": "Gruppe",
      "ACTIONS": "Aktion",
      "ADDTITLE": "Rolle erstellen",
      "ADDDESCRIPTION": "Gebe die Daten für die zu erstellende Rolle ein.",
      "EDITTITLE": "Rolle ändern",
      "EDITDESCRIPTION": "Gebe die Daten für die zu ändernde Rolle ein.",
      "DELETE": "Rolle löschen",
      "CREATIONDATE": "Erstelldatum",
      "CHANGEDATE": "Letzte Änderung",
      "SELECTGROUPTOOLTIP": "Wähle alle Rollen der Gruppe {{group}} aus.",
      "OPTIONS": "Optionen",
      "ASSERTION": "Rollen bei Authentisierung mitschicken",
      "ASSERTION_DESCRIPTION": "Rolleninformationen werden auf dem UserInfo Endpoint oder je nach Applikationseinstellungen in Tokens oder anderen Methoden bereitgestellt.",
      "CHECK": "Berechtigung bei Authentisierung prüfen",
      "CHECK_DESCRIPTION": "Ist das Attribut gesetzt, kann ein Benutzer nur mit einer entsprechenden Rolle authentifiziert werden.",
      "DIALOG": {
        "DELETE_TITLE": "Rolle löschen",
        "DELETE_DESCRIPTION": "Sie sind im Begriff eine Rolle zu entfernen. Wollen Sie fortfahren?"
      }
    },
    "HAS_PROJECT": "Projektbesitz bei Authentisierung prüfen",
    "HAS_PROJECT_DESCRIPTION": "Es wird überprüft, ob die Organisation des Benutzers über dieses Projekt verfügt. Wenn nicht, kann der Benutzer nicht authentifiziert werden.",
    "TABLE": {
      "TOTAL": "Einträge gesamt:",
      "SELECTION": "ausgewählt",
      "DEACTIVATE": "Projekt deaktivieren",
      "ACTIVATE": "Projekt aktivieren",
      "DELETE": "Projekt löschen",
      "ORGNAME": "Name der Organisation",
      "ORGDOMAIN": "Domain der Organisation",
      "STATE": "Status",
      "TYPE": "Typ",
      "CREATIONDATE": "Erstelldatum",
      "CHANGEDATE": "Letzte Änderung",
      "RESOURCEOWNER": "Besitzer",
      "SHOWTABLE": "Tabellendarstellung",
      "SHOWGRID": "Rasterdarstellung",
      "EMPTY": "Kein Projekt gefunden"
    },
    "TOAST": {
      "MEMBERREMOVED": "Manager entfernt.",
      "MEMBERSADDED": "Manager hinzugefügt.",
      "MEMBERADDED": "Manager hinzugefügt.",
      "MEMBERCHANGED": "Manager geändert.",
      "ROLESCREATED": "Rollen erstellt.",
      "ROLEREMOVED": "Rolle entfernt.",
      "ROLECHANGED": "Rolle geändert.",
      "REACTIVATED": "Reaktiviert",
      "DEACTIVATED": "Deaktiviert",
      "CREATED": "Projekt erstellt.",
      "UPDATED": "Projekt gespeichert.",
      "GRANTUPDATED": "Berechtigung geändert.",
      "DELETED": "Projekt gelöscht."
    }
  },
  "ROLES": {
    "DIALOG": {
      "DELETE_TITLE": "Rolle löschen",
      "DELETE_DESCRIPTION": "Sie sind im Begriff eine Rolle zu entfernen. Wollen Sie fortfahren?"
    }
  },
  "NEXTSTEPS": {
    "TITLE": "Nächste Schritte"
  },
  "IDP": {
    "LIST": {
      "TITLE": "Identitäts Provider",
      "DESCRIPTION": "Definieren Sie hier Ihre zusätzlichen Idps, die sie für die Authentifizierung in Ihren Organisationen verwenden können.",
      "ACTIVETITLE": "Aktive Identitäts Provider"
    },
    "CREATE": {
      "TITLE": "Provider hinzufügen",
      "DESCRIPTION": "Wähle einen der verfügbaren Provider.",
      "STEPPERTITLE": "Provider hinzufügen",
      "OIDC": {
        "TITLE": "OIDC Provider",
        "DESCRIPTION": "Geben Sie die erforderlichen Daten für Ihren OIDC-Provider ein."
      },
      "JWT": {
        "TITLE": "JWT Provider",
        "DESCRIPTION": "Geben Sie die erforderlichen Daten für Ihren JWT-Provider ein."
      },
      "GOOGLE": {
        "TITLE": "Google Provider",
        "DESCRIPTION": "Geben Sie die erforderlichen Daten für Ihren Google-Identitätsprovider ein."
      },
      "GITLAB": {
        "TITLE": "Gitlab Provider",
        "DESCRIPTION": "Geben Sie die erforderlichen Daten für Ihren Gitlab Self Hosted Identitätsprovider ein."
      },
      "GITLABSELFHOSTED": {
        "TITLE": "Gitlab Self hosted Provider",
        "DESCRIPTION": "Geben Sie die erforderlichen Daten für Ihren Gitlab Self Hosted Identitätsprovider ein."
      },
      "GITHUBES": {
        "TITLE": "GitHub Enterprise Server Provider",
        "DESCRIPTION": "Geben Sie die erforderlichen Daten für Ihren GitHub Enterprise Server ein."
      },
      "GITHUB": {
        "TITLE": "Github Provider",
        "DESCRIPTION": "Geben Sie die erforderlichen Daten für Ihren Github-Identitätsprovider ein."
      },
      "AZUREAD": {
        "TITLE": "Microsoft Provider",
        "DESCRIPTION": "Geben Sie die erforderlichen Daten für Ihren Microsoft-Identitätsprovider ein."
      },
      "LDAP": {
        "TITLE": "Active Directory / LDAP",
        "DESCRIPTION": "Geben Sie die erforderlichen Daten für Ihren LDAP Provider ein."
      }
    },
    "DETAIL": {
      "TITLE": "Identitäts Provider",
      "DESCRIPTION": "Bearbeite deine Providerkonfiguration",
      "DATECREATED": "Erstellt",
      "DATECHANGED": "Geändert"
    },
    "OPTIONS": {
      "ISAUTOCREATION": "Automatisches Erstellen",
      "ISAUTOCREATION_DESC": "Legt fest ob ein Konto erstellt wird, falls es noch nicht existiert.",
      "ISAUTOUPDATE": "Automatisches Update",
      "ISAUTOUPDATE_DESC": "Legt fest ob Konten bei der erneuten Authentifizierung aktualisiert werden.",
      "ISCREATIONALLOWED": "Account erstellen erlaubt",
      "ISCREATIONALLOWED_DESC": "Legt fest, ob Konten erstellt werden können.",
      "ISLINKINGALLOWED": "Account linking erlaubt",
      "ISLINKINGALLOWED_DESC": "Legt fest, ob eine Identität mit einem bestehenden Konto verknüpft werden kann."
    },
    "OWNERTYPES": {
      "0": "unknown",
      "1": "Instanz",
      "2": "Organisation"
    },
    "TYPES": {
      "0": "unknown",
      "1": "OIDC",
      "3": "JWT"
    },
    "STATES": {
      "1": "aktiv",
      "2": "inaktiv"
    },
    "AZUREADTENANTTYPES": {
      "0": "Common",
      "1": "Organizations",
      "2": "Customers"
    },
<<<<<<< HEAD
    "ADD": "Identitätsanbieter hinzufügen",
    "AUTOREGISTER": "Automatische Registrierung",
    "AUTOREGISTER_DESC": "Wenn aktiviert und noch kein Account vorhanden ist, wird einer für den entsprechenden Benutzer erstellt.",
=======
    "AZUREADTENANTTYPE": "Tenant Typ",
    "AZUREADTENANTID": "Tenant ID",
    "EMAILVERIFIED": "Email verifiziert",
    "NAMEHINT": "Wenn angegeben, wir er im Login interface angezeigt.",
    "OPTIONAL": "optional",
    "LDAPATTRIBUTES": "LDAP Attribute",
    "UPDATEBINDPASSWORD": "Bind Password updaten",
    "UPDATECLIENTSECRET": "Client Secret updaten",
    "ADD": "Identity Provider hinzufügen",
>>>>>>> 12a7c4b9
    "TYPE": "Typ",
    "OWNER": "Besitzer",
    "ID": "ID",
    "AVAILABILITY": "Verfügbarkeit",
    "AVAILABLE": "verfügbar",
    "AVAILABLEBUTINACTIVE": "verfügbar aber inaktiv",
    "SETAVAILABLE": "verfügbar setzen",
    "SETUNAVAILABLE": "auf nicht verfügbar setzen",
    "NAME": "Name",
    "AUTHORIZATIONENDPOINT": "Authorization Endpoint",
    "TOKENENDPOINT": "Token Endpoint",
    "USERENDPOINT": "User Endpoint",
    "IDATTRIBUTE": "ID Attribut",
    "CONFIG": "Konfiguration",
    "STATE": "Status",
    "ISSUER": "Issuer",
    "SCOPESLIST": "Scopes List",
    "CLIENTID": "Client ID",
    "CLIENTSECRET": "Client Secret",
    "LDAPCONNECTION": "Verbindung",
    "LDAPUSERBINDING": "User binding",
    "BASEDN": "BaseDn",
    "BINDDN": "BindDn",
    "BINDPASSWORD": "Bind Password",
    "SERVERS": "Servers",
    "STARTTLS": "Start TLS",
    "TIMEOUT": "Timeout in Sekunden",
    "USERBASE": "Userbase",
    "USERFILTERS": "User filters",
    "USEROBJECTCLASSES": "User Object Classes",
    "REQUIRED": "erfolderlich",
    "LDAPIDATTRIBUTE": "ID attribute",
    "AVATARURLATTRIBUTE": "Avatar Url attribute",
    "DISPLAYNAMEATTRIBUTE": "Displayname attribute",
    "EMAILATTRIBUTEATTRIBUTE": "Email attribute",
    "EMAILVERIFIEDATTRIBUTE": "Email verified attribute",
    "FIRSTNAMEATTRIBUTE": "Firstname attribute",
    "LASTNAMEATTRIBUTE": "Lastname attribute",
    "NICKNAMEATTRIBUTE": "Nickname attribute",
    "PHONEATTRIBUTE": "Phone attribute",
    "PHONEVERIFIEDATTRIBUTE": "Phone verified attribute",
    "PREFERREDLANGUAGEATTRIBUTE": "Preferred language attribute",
    "PREFERREDUSERNAMEATTRIBUTE": "Preferred username attribute",
    "PROFILEATTRIBUTE": "Profile attribute",
    "IDPDISPLAYNAMMAPPING": "IDP Anzeigename Mapping",
    "USERNAMEMAPPING": "Username Mapping",
    "DATES": "Datum",
    "CREATIONDATE": "Erstelldatum",
    "CHANGEDATE": "Letzte Änderung",
    "DEACTIVATE": "Deaktivieren",
    "ACTIVATE": "Aktivieren",
    "DELETE": "Löschen",
    "DELETE_TITLE": "IDP löschen",
    "DELETE_DESCRIPTION": "Sie sind im Begriff einen Identitätsanbieter zu löschen. Die dadurch hervorgerufenen Änderungen sind unwiderruflich. Wollen Sie dies wirklich tun?",
    "DELETE_SELECTION_TITLE": "Identitätsanbieter löschen",
    "DELETE_SELECTION_DESCRIPTION": "Sie sind im Begriff mehrere Identitätsanbieter zu löschen. Die dadurch hervorgerufenen Änderungen sind unwiderruflich. Wollen Sie dies wirklich tun?",
    "EMPTY": "Kein IDP vorhanden",
    "OIDC": {
      "TITLE": "OIDC Konfiguration",
      "DESCRIPTION": "Geben Sie die Daten OIDC Identitätsanbieter ein."
    },
    "OAUTH": {
      "TITLE": "OAuth Konfiguration",
      "DESCRIPTION": "Geben Sie die Daten OAuth Identity Providers ein."
    },
    "JWT": {
      "TITLE": "JWT Konfiguration",
      "DESCRIPTION": "Geben Sie die Daten JWT Identitätsanbieter ein. ",
      "HEADERNAME": "Header Name",
      "JWTENDPOINT": "JWT Endpoint",
      "JWTKEYSENDPOINT": "JWT Keys Endpoint"
    },
    "TOAST": {
      "SAVED": "Erfolgreich gespeichert.",
      "REACTIVATED": "Idp reaktiviert.",
      "DEACTIVATED": "Idp deaktiviert.",
      "SELECTEDREACTIVATED": "Selektierte Idps reaktiviert.",
      "SELECTEDDEACTIVATED": "Selektierte Idps deaktiviert.",
      "SELECTEDKEYSDELETED": "Selektierte Idps gelöscht.",
      "DELETED": "Idp erfolgreich gelöscht!",
      "ADDED": "Erfolgreich hinzugefügt.",
      "REMOVED": "Erfolgreich entfernt."
    }
  },
  "MFA": {
    "LIST": {
      "MULTIFACTORTITLE": "Passwordless",
      "MULTIFACTORDESCRIPTION": "Definieren Sie hier Ihre Multifaktoren, die sie für die Passwortlose Authentifizierung verwenden können.",
      "SECONDFACTORTITLE": "Multifaktor Authentifizierung",
      "SECONDFACTORDESCRIPTION": "Definieren Sie hier weitere mögliche Faktoren, mit dem die sie Ihre Passwordauthentifizierung absichern können."
    },
    "CREATE": {
      "TITLE": "Neuer Faktor",
      "DESCRIPTION": "Definieren Sie hier den gewünschten Typ."
    },
    "DELETE": {
      "TITLE": "Faktor löschen",
      "DESCRIPTION": "Sie sind im Begriff einen Faktor zu löschen. Die dadurch hervorgerufenen Änderungen sind unwiderruflich. Wollen Sie dies wirklich tun?"
    },
    "TOAST": {
      "ADDED": "Erfolgreich hinzugefügt.",
      "SAVED": "Erfolgreich gespeichert.",
      "DELETED": "Mfa erfolgreich gelöscht!"
    },
    "TYPE": "Typ",
    "MULTIFACTORTYPES": {
      "0": "Unknown",
      "1": "Fingerabdruck, Security Keys, Face ID und andere"
    },
    "SECONDFACTORTYPES": {
      "0": "Unknown",
      "1": "One Time Password (OTP)",
      "2": "Fingerabdruck, Security Keys, Face ID und andere"
    }
  },
  "LOGINPOLICY": {
    "CREATE": {
      "TITLE": "Login Einstellungen",
      "DESCRIPTION": "Definieren Sie hier, mit welchen Idps sich Ihre Benutzer anmelden können."
    },
    "IDPS": "Identitätsanbieter",
    "ADDIDP": {
      "TITLE": "Identitätsanbieter hinzufügen",
      "DESCRIPTION": "Sie können vordefinierte oder selbsterstellten Provider auswählen",
      "SELECTIDPS": "Identitätsanbieter"
    },
    "PASSWORDLESS": "Passwortloser Login",
    "PASSWORDLESSTYPE": {
      "0": "Nicht erlaubt",
      "1": "Erlaubt"
    }
  },
  "APP": {
    "LIST": "Apps",
    "COMPLIANCE": "OIDC Einhaltung",
    "URLS": "URLs",
    "CONFIGURATION": "Konfiguration",
    "TOKEN": "Token Einstellungen",
    "PAGES": {
      "TITLE": "Anwendung",
      "ID": "ID",
      "DESCRIPTION": "Hier kannst Du Deine Applikationen bearbeiten und deren Konfiguration anpassen.",
      "CREATE": "Applikation erstellen",
      "CREATE_SELECT_PROJECT": "Wähle zuerst dein Projekt aus",
      "CREATE_NEW_PROJECT": "oder erstelle ein neues <a href='{{url}}' title='Create project'>hier</a>.",
      "CREATE_DESC_TITLE": "Gebe die Daten der Anwendung Schritt für Schritt ein.",
      "CREATE_DESC_SUB": "Es wird automatisch eine empfohlene Konfiguration generiert.",
      "STATE": "Status",
      "DATECREATED": "Erstellt",
      "DATECHANGED": "Geändert",
      "URLS": "URLs",
      "DELETE": "App löschen",
      "DETAIL": {
        "TITLE": "Detail",
        "STATE": {
          "0": "Nicht definiert",
          "1": "Aktiv",
          "2": "Inaktiv"
        }
      },
      "DIALOG": {
        "CONFIG": {
          "TITLE": "OIDC configuration ändern"
        },
        "DELETE": {
          "TITLE": "App löschen",
          "DESCRIPTION": "Wollen Sie diese App wirklich löschen?"
        }
      },
      "NEXTSTEPS": {
        "TITLE": "Nächste Schritte",
        "0": {
          "TITLE": "Rollen festlegen",
          "DESC": "Erfassen Sie Rollen für ihr Projekt"
        },
        "1": {
          "TITLE": "Benutzer hinzufügen",
          "DESC": "Fügen Sie Nutzer ihrer Organisation hinzu"
        },
        "2": {
          "TITLE": "Hilfe & Support",
          "DESC": "Lesen Sie unsere Dokumentation zum Erstellen von Applikation oder kontaktieren Sie unseren Support"
        }
      }
    },
    "NAMEDIALOG": {
      "TITLE": "App umbenennen",
      "DESCRIPTION": "Geben Sie den neuen Namen für Ihre App an!",
      "NAME": "Appname"
    },
    "NAME": "Name",
    "TYPE": "Anwendungstyp",
    "AUTHMETHOD": "Authentifizierungsmethode",
    "AUTHMETHODSECTION": "Authentifizierungsmethode",
    "GRANT": "Berechtigungstypen",
    "ADDITIONALORIGINS": "Zusätzliche Origins",
    "ADDITIONALORIGINSDESC": "Wenn sie zusätzliche Origins definieren wollen, die nicht den Redirect URIs gleichzusetzen sind, können Sie dies hier tun.",
    "ORIGINS": "Origins",
    "NOTANORIGIN": "Der Angegebene Wert ist kein Origin.",
    "PROSWITCH": "Konfigurator überspringen",
    "NAMEANDTYPESECTION": "Name und Typ",
    "TITLEFIRST": "Name der Applikation.",
    "TYPETITLE": "Art der Anwendung",
    "OIDC": {
      "WELLKNOWN": "Weitere Links können vom <a href='{{url}}' title='Discovery endpoint' target='_blank'>Discovery endpoint</a> abgerufen werden.",
      "INFO": {
        "ISSUER": "Issuer",
        "CLIENTID": "Client Id"
      },
      "CURRENT": "Aktuelle Konfiguration",
      "TOKENSECTIONTITLE": "AuthToken Optionen",
      "REDIRECTSECTIONTITLE": "Weiterleitungseinstellungen",
      "REDIRECTTITLE": "Wohin soll nach dem Log-in weitergeleitet werden?",
      "REDIRECTDESCRIPTIONWEB": "Die Weiterleitung muss mit https:// beginnen. http:// ist nur im Entwicklermodus zulässig.",
      "REDIRECTDESCRIPTIONNATIVE": "Die Weiterleitung muss mit einem eigenen Protokoll, http://127.0.0.1, http://[::1] oder http://localhost beginnen.",
      "REDIRECTNOTVALID": "Diese Weiterleitung ist nicht zulässig.",
      "COMMAORENTERSEPERATION": "mit ↵ trennen",
      "POSTREDIRECTTITLE": "Das ist die Weiterleitung nach einem Log-out.",
      "TYPEREQUIRED": "Der Typ ist notwendig.",
      "TITLE": "OIDC-Konfiguration",
      "CLIENTID": "Client ID",
      "CLIENTSECRET": "Client Secret",
      "CLIENTSECRET_NOSECRET": "Bei ihrem gewählten Authentication Flow wird kein Secret benötigt und steht daher nicht zur Verfügung.",
      "CLIENTSECRET_DESCRIPTION": "Verwahre das Client Secret an einem sicheren Ort, da es nicht mehr angezeigt werden kann, sobald der Dialog geschlossen wird.",
      "REGENERATESECRET": "Client Secret neu generieren",
      "DEVMODE": "Entwicklermodus",
      "DEVMODEDESC": "Bei eingeschaltetem Entwicklermodus werden die Weiterleitungs-URIs im OIDC-Flow nicht validiert.",
      "REDIRECT": "Weiterleitungs-URIs",
      "REDIRECTSECTION": "Weiterleitungs-URIs",
      "POSTLOGOUTREDIRECT": "URIs für Post-Log-out",
      "RESPONSESECTION": "Antworttypen",
      "GRANTSECTION": "Berechtigungstypen",
      "GRANTTITLE": "Wähle Deine Berechtigungstypen aus. Hinweis: \"Implizit\" ist nur für browser-basierte Anwendungen verfügbar.",
      "APPTYPE": {
        "0": "Web",
        "1": "User Agent",
        "2": "Native"
      },
      "RESPONSETYPE": "Antworttypen",
      "RESPONSE": {
        "0": "Code",
        "1": "ID-Token",
        "2": "Token-ID-Token"
      },
      "REFRESHTOKEN": "Refresh Token",
      "GRANTTYPE": "Berechtigungstypen",
      "GRANT": {
        "0": "Authorization Code",
        "1": "Implicit",
        "2": "Refresh Token"
      },
      "AUTHMETHOD": {
        "0": "Basic",
        "1": "Post",
        "2": "None",
        "3": "Private Key JWT"
      },
      "TOKENTYPE": "Auth Token Typ",
      "TOKENTYPE0": "Bearer Token",
      "TOKENTYPE1": "JWT",
      "UNSECUREREDIRECT": "Wir hoffen, Du weisst, was Du tust.",
      "OVERVIEWSECTION": "Übersicht",
      "OVERVIEWTITLE": "Deine Konfiguration ist bereit. Du kannst sie hier nochmals prüfen.",
      "ACCESSTOKENROLEASSERTION": "Benutzerrollen dem Access Token hinzufügen",
      "ACCESSTOKENROLEASSERTION_DESCRIPTION": "Bei Auswahl werden dem Access Token die angeforderten Rollen des authentifizierten Benutzers hinzugefügt.",
      "IDTOKENROLEASSERTION": "Benutzerrollen im ID Token",
      "IDTOKENROLEASSERTION_DESCRIPTION": "Bei Auswahl werden dem ID Token die angeforderten Rollen des authentifizierten Benutzers hinzugefügt.",
      "IDTOKENUSERINFOASSERTION": "User Info im ID Token",
      "IDTOKENUSERINFOASSERTION_DESCRIPTION": "Ermöglich OIDC clients claims von profile, email, phone und address direkt vom ID Token zu beziehen.",
      "CLOCKSKEW": "ermöglicht Clients, den Taktversatz von OP und Client zu verarbeiten. Die Dauer (0-5s) wird der exp addiert und von iats, auth_time und nbf abgezogen.",
      "RECOMMENDED": "Empfohlen",
      "NOTRECOMMENDED": "nicht empfohlen",
      "SELECTION": {
        "APPTYPE": {
          "WEB": {
            "TITLE": "Web",
            "DESCRIPTION": "Standard Web applications wie .net, PHP, Node.js, Java, etc."
          },
          "NATIVE": {
            "TITLE": "Native",
            "DESCRIPTION": "Mobile Apps, Desktop, Smart Devices, etc."
          },
          "USERAGENT": {
            "TITLE": "User Agent",
            "DESCRIPTION": "Single Page Applications (SPA) und grundsätzlich alle im Browser aufgeführten JS Frameworks"
          }
        }
      }
    },
    "API": {
      "INFO": {
        "CLIENTID": "Client Id"
      },
      "REGENERATESECRET": "Client Secret neu generieren",
      "SELECTION": {
        "TITLE": "API",
        "DESCRIPTION": "APIs im Allgemeinen"
      },
      "AUTHMETHOD": {
        "0": "Basic",
        "1": "Private Key JWT"
      }
    },
    "SAML": {
      "SELECTION": {
        "TITLE": "SAML",
        "DESCRIPTION": "SAML Applikationen"
      },
      "CONFIGSECTION": "SAML Konfiguration",
      "URL": "Url der Metadaten-Datei",
      "OR": "oder",
      "XML": "Metadaten XML hochladen",
      "METADATA": "Metadaten",
      "METADATAFROMFILE": "Metadata aus Datei"
    },
    "AUTHMETHODS": {
      "CODE": {
        "TITLE": "Code",
        "DESCRIPTION": "Tausche den Authorization Code gegen Tokens ein"
      },
      "PKCE": {
        "TITLE": "PKCE",
        "DESCRIPTION": "Nutze einen Zufalls Hash Wert anstelle des Client Secret für mehr Sicherheit"
      },
      "POST": {
        "TITLE": "POST",
        "DESCRIPTION": "Sende client_id und client_secret im (HTML) Formular"
      },
      "PK_JWT": {
        "TITLE": "Private Key JWT",
        "DESCRIPTION": "Nutze einen Private Key um deine Application zu authentifizieren"
      },
      "BASIC": {
        "TITLE": "Basic",
        "DESCRIPTION": "Authentifizierung mittels Nutzername und Passwort"
      },
      "IMPLICIT": {
        "TITLE": "Implicit",
        "DESCRIPTION": "Erhalte die Token direkt vom authorize Endpoint"
      },
      "CUSTOM": {
        "TITLE": "Custom",
        "DESCRIPTION": "Deine Konfiguration entspricht keiner anderen Option."
      }
    },
    "TOAST": {
      "REACTIVATED": "Anwendung reaktiviert.",
      "DEACTIVATED": "Anwendung deaktiviert.",
      "OIDCUPDATED": "App gespeichert",
      "APIUPDATED": "App gespeichert",
      "UPDATED": "App geändert.",
      "CREATED": "App erstellt.",
      "CLIENTSECRETREGENERATED": "Client Secret generiert.",
      "DELETED": "App gelöscht.",
      "CONFIGCHANGED": "Konfigurationsänderung entdeckt."
    }
  },
  "GENDERS": {
    "0": "Unbekannt",
    "1": "Weiblich",
    "2": "Männlich",
    "3": "Anderes"
  },
  "LANGUAGES": {
    "de": "Deutsch",
    "en": "English",
    "fr": "Français",
    "it": "Italiano",
    "ja": "日本語",
    "pl": "Polski",
    "zh": "简体中文"
  },
  "MEMBER": {
    "ADD": "Manager hinzufügen",
    "CREATIONTYPE": "Erstelltyp",
    "CREATIONTYPES": {
      "3": "IAM",
      "2": "Organisation",
      "0": "Eigenes Projekt",
      "1": "Berechtigtes Projekt",
      "4": "Projekt"
    },
    "EDITROLE": "Rollen editieren",
    "EDITFOR": "Bearbeiten Sie die Rollen für den Benutzer: {{value}}",
    "DIALOG": {
      "DELETE_TITLE": "Manager entfernen",
      "DELETE_DESCRIPTION": "Sie sind im Begriff einen Manager zu entfernen. Wollen Sie fortfahren?"
    }
  },
  "ROLESLABEL": "Rollen",
  "GRANTS": {
    "TITLE": "Berechtigungen",
    "DESC": "Hier werden alle Berechtigungen deiner Organisation angezeigt.",
    "DELETE": "Berechtigung löschen",
    "EMPTY": "Keine Berechtigungen gefunden",
    "ADD": "Berechtigung erstellen",
    "ADD_BTN": "Neu",
    "PROJECT": {
      "TITLE": "Autorisierung",
      "DESCRIPTION": "Definiere die Operationen und Rechte, die dem Benutzer zur Verfügung gestellt werden. Achtung: Du kannst nur Einträge von Projekten sehen, für die Du eine Autorisierung besitzt."
    },
    "USER": {
      "TITLE": "Autorisierung",
      "DESCRIPTION": "Definiere die Operationen und Rechte, die dem Benutzer zur Verfügung gestellt werden. Achtung: Du kannst nur Einträge von Projekten sehen, für die Du eine Autorisierung besitzt."
    },
    "CREATE": {
      "TITLE": "Autorisierung erstellen",
      "DESCRIPTION": "Suche nach der Organisation, dem Projekt und den verfügbaren Rollen."
    },
    "EDIT": {
      "TITLE": "Autorisierung bearbeiten"
    },
    "DETAIL": {
      "TITLE": "Autorisierungsdetails",
      "DESCRIPTION": ""
    },
    "TOAST": {
      "UPDATED": "Berechtigung geändert.",
      "REMOVED": "Berechtigung entfernt.",
      "BULKREMOVED": "Berechtigungen entfernt."
    },
    "DIALOG": {
      "DELETE_TITLE": "Authorisierung löschen",
      "DELETE_DESCRIPTION": "Sie sind im Begriff eine Autorisierung zu entfernen. Wollen Sie fortfahren?",
      "BULK_DELETE_TITLE": "Autorisierungen löschen",
      "BULK_DELETE_DESCRIPTION": "Sie sind im Begriff mehrere Autorisierungen zu entfernen. Wollen Sie fortfahren?"
    }
  },
  "CHANGES": {
    "LISTTITLE": "Letzte Änderungen",
    "BOTTOM": "Ende",
    "LOADMORE": "Mehr laden",
    "ORG": {
      "TITLE": "Aktivität",
      "DESCRIPTION": "Hier siehst Du die letzten Vorkommnisse, die die Organisation betreffen."
    },
    "PROJECT": {
      "TITLE": "Aktivität",
      "DESCRIPTION": "Hier siehst Du die letzten Vorkommnisse, die das Projekt betreffen."
    },
    "USER": {
      "TITLE": "Aktivität",
      "DESCRIPTION": "Hier siehst Du die letzten Vorkommnisse, die den Benutzer betreffen."
    }
  }
}<|MERGE_RESOLUTION|>--- conflicted
+++ resolved
@@ -1693,11 +1693,7 @@
       "1": "Organizations",
       "2": "Customers"
     },
-<<<<<<< HEAD
     "ADD": "Identitätsanbieter hinzufügen",
-    "AUTOREGISTER": "Automatische Registrierung",
-    "AUTOREGISTER_DESC": "Wenn aktiviert und noch kein Account vorhanden ist, wird einer für den entsprechenden Benutzer erstellt.",
-=======
     "AZUREADTENANTTYPE": "Tenant Typ",
     "AZUREADTENANTID": "Tenant ID",
     "EMAILVERIFIED": "Email verifiziert",
@@ -1706,8 +1702,6 @@
     "LDAPATTRIBUTES": "LDAP Attribute",
     "UPDATEBINDPASSWORD": "Bind Password updaten",
     "UPDATECLIENTSECRET": "Client Secret updaten",
-    "ADD": "Identity Provider hinzufügen",
->>>>>>> 12a7c4b9
     "TYPE": "Typ",
     "OWNER": "Besitzer",
     "ID": "ID",
