--- conflicted
+++ resolved
@@ -1664,13 +1664,8 @@
       }
     },
     "DETAIL": {
-<<<<<<< HEAD
       "TITLE": "Fornitore di identità",
-      "DESCRIPTION": "Configurazione generale del tuo fornitore di identit\u00e0.",
-=======
-      "TITLE": "Identity Provider",
-      "DESCRIPTION": "Aggiorna la configurazione del tuo provider",
->>>>>>> 12a7c4b9
+      "DESCRIPTION": "Aggiorna la configurazione del tuo fornitore di identit\u00e0.",
       "DATECREATED": "Creato",
       "DATECHANGED": "Cambiato"
     },
@@ -1703,11 +1698,7 @@
       "1": "Organizations",
       "2": "Customers"
     },
-<<<<<<< HEAD
     "ADD": "Aggiungi fornitore di identità",
-    "AUTOREGISTER": "Registrazione automatica",
-    "AUTOREGISTER_DESC": "Se \u00e8 selezionato e non esiste ancora un account, ne verr\u00e0 creato uno.",
-=======
     "AZUREADTENANTTYPE": "Tipo tenant",
     "AZUREADTENANTID": "tenant ID",
     "EMAILVERIFIED": "Email verificata",
@@ -1716,8 +1707,6 @@
     "LDAPATTRIBUTES": "Attributi LDAP",
     "UPDATEBINDPASSWORD": "aggiorna Bind Password",
     "UPDATECLIENTSECRET": "Aggiorna secret",
-    "ADD": "Aggiungi Identity Provider",
->>>>>>> 12a7c4b9
     "TYPE": "Tipo",
     "OWNER": "Owner",
     "ID": "ID",
