--- conflicted
+++ resolved
@@ -1375,11 +1375,8 @@
       }
     },
     "SMTP": {
-<<<<<<< HEAD
       "TITLE": "Impostazioni SMTP",
       "DESCRIPTION": "Descrizione",
-=======
->>>>>>> 2d25244c
       "SENDERADDRESS": "Indirizzo email del mittente",
       "SENDERNAME": "Nome del mittente",
       "REPLYTOADDRESS": "Indirizzo Reply-to",
