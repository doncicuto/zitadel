--- conflicted
+++ resolved
@@ -2278,22 +2278,19 @@
         "CURRENT_DESC_TITLE": "Dit zijn uw SMTP-instellingen",
         "PROVIDER_SETTINGS": "SMTP-providerinstellingen",
         "SENDER_SETTINGS": "Afzenderinstellingen",
-<<<<<<< HEAD
+        "NEXT_STEPS": "Volgende stappen",
+        "ACTIVATE": {
+          "TITLE": "Activeer uw SMTP-provider",
+          "DESCRIPTION": "ZITADEL kan deze SMTP-provider niet gebruiken om meldingen te verzenden totdat u deze activeert. Als u deze provider activeert, worden alle andere actieve providers nu gedeactiveerd."
+        },
+        "DEACTIVATE": {
+          "TITLE": "Deactiveer uw SMTP-provider",
+          "DESCRIPTION": "Als u deze SMTP-provider deactiveert, kan ZITADEL deze niet gebruiken om meldingen te verzenden totdat u deze opnieuw activeert."
+        },
         "SAVE_SETTINGS": "Sla uw instellingen op",
         "TEST": {
           "TITLE": "Test uw instellingen",
           "DESCRIPTION": "U kunt de instellingen van uw SMTP-provider testen en het testresultaat controleren voordat u deze opslaat"
-=======
-        "TEST_SETTINGS": "SMTP-instellingen testen",
-        "NEXT_STEPS": "Volgende stappen",
-        "ACTIVATE": {
-          "TITLE": "Activeer uw SMTP-provider",
-          "DESCRIPTION": "ZITADEL kan deze SMTP-provider niet gebruiken om meldingen te verzenden totdat u deze activeert. Als u deze provider activeert, worden alle andere actieve providers nu gedeactiveerd."
-        },
-        "DEACTIVATE": {
-          "TITLE": "Deactiveer uw SMTP-provider",
-          "DESCRIPTION": "Als u deze SMTP-provider deactiveert, kan ZITADEL deze niet gebruiken om meldingen te verzenden totdat u deze opnieuw activeert."
->>>>>>> fb95f4a8
         }
       }
     },
