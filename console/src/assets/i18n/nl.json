--- conflicted
+++ resolved
@@ -1376,11 +1376,8 @@
       }
     },
     "SMTP": {
-<<<<<<< HEAD
       "TITLE": "SMTP Instellingen",
       "DESCRIPTION": "Beschrijving",
-=======
->>>>>>> 2d25244c
       "SENDERADDRESS": "Afzender Email Adres",
       "SENDERNAME": "Afzender Naam",
       "REPLYTOADDRESS": "Antwoord-naar Adres",
