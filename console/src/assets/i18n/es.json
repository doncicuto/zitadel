--- conflicted
+++ resolved
@@ -2257,22 +2257,19 @@
         "CURRENT_DESC_TITLE": "Estas son tus configuraciones SMTP",
         "PROVIDER_SETTINGS": "Configuración del proveedor SMTP",
         "SENDER_SETTINGS": "Configuración del remitente",
-<<<<<<< HEAD
+        "NEXT_STEPS": "Pŕoximos pasos",
+        "ACTIVATE": {
+          "TITLE": "Activa tu proveedor SMTP",
+          "DESCRIPTION": "ZITADEL no puede usar este proveedor SMTP para enviar notificaciones hasta que lo actives. Si activas este proveedor cualquier otro proveedor que estuviera activado será desactivado ahora."
+        },
+        "DEACTIVATE": {
+          "TITLE": "Desactiva tu proveedor SMTP",
+          "DESCRIPTION": "Si desactivas este proveedor SMTP, ZITADEL no puede utilizarlo para enviar notificationes hasta que lo actives otra vez."
+        },
         "SAVE_SETTINGS": "Guarda tu configuración",
         "TEST": {
           "TITLE": "Prueba tu configuración",
           "DESCRIPTION": "Puedes probar tu configuración SMTP y revisar el resultado de la prueba antes de guardar la configuración"
-=======
-        "TEST_SETTINGS": "Probar la configuración SMTP",
-        "NEXT_STEPS": "Pŕoximos pasos",
-        "ACTIVATE": {
-          "TITLE": "Activa tu proveedor SMTP",
-          "DESCRIPTION": "ZITADEL no puede usar este proveedor SMTP para enviar notificaciones hasta que lo actives. Si activas este proveedor cualquier otro proveedor que estuviera activado será desactivado ahora."
-        },
-        "DEACTIVATE": {
-          "TITLE": "Desactiva tu proveedor SMTP",
-          "DESCRIPTION": "Si desactivas este proveedor SMTP, ZITADEL no puede utilizarlo para enviar notificationes hasta que lo actives otra vez."
->>>>>>> fb95f4a8
         }
       }
     },
