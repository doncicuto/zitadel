{
  "APP_NAME": "ZITADEL",
  "DESCRIPTIONS": {
    "METADATA_TITLE": "Metadatos",
    "HOME": {
      "TITLE": "Comienza con ZITADEL",
      "NEXT": {
        "TITLE": "Tus próximos pasos",
        "DESCRIPTION": "Completa los siguientes pasos para asegurar tu aplicación.",
        "CREATE_PROJECT": {
          "TITLE": "Crear un proyecto",
          "DESCRIPTION": "Agrega un proyecto y define sus roles y autorizaciones."
        }
      },
      "MORE_SHORTCUTS": {
        "GET_STARTED": {
          "TITLE": "Empezar",
          "DESCRIPTION": "Sigue la guía de inicio rápido paso a paso y comienza a construir inmediatamente."
        },
        "DOCS": {
          "TITLE": "Documentación",
          "DESCRIPTION": "Explora la base de conocimientos de ZITADEL para familiarizarte con conceptos e ideas fundamentales. Aprende cómo funciona ZITADEL y cómo usarlo."
        },
        "EXAMPLES": {
          "TITLE": "Ejemplos y Kits de Desarrollo de Software",
          "DESCRIPTION": "Explora nuestros ejemplos y SDKs para usar ZITADEL junto con tus lenguajes de programación y herramientas favoritas."
        }
      }
    },
    "ORG": {
      "TITLE": "Organización",
      "DESCRIPTION": "Una organización alberga usuarios, proyectos con aplicaciones, proveedores de identidad y configuraciones como la marca de la compañía. ¿Quieres compartir configuraciones a través de múltiples organizaciones? Configura los ajustes predeterminados.",
      "METADATA": "Añade atributos personalizados a la organización como su ubicación o un identificador en otro sistema. Puedes usar esta información en tus acciones."
    },
    "PROJECTS": {
      "TITLE": "Proyectos",
      "DESCRIPTION": "Un proyecto alberga una o más aplicaciones, que puedes usar para autenticar a tus usuarios. También puedes autorizar a tus usuarios con proyectos. Para permitir que usuarios de otras organizaciones se registren en tus aplicaciones, otórgales acceso a tu proyecto.<br/><br/>Si no encuentras un proyecto, contacta al dueño del proyecto o alguien con los derechos correspondientes para obtener acceso.",
      "OWNED": {
        "TITLE": "Proyectos Propios",
        "DESCRIPTION": "Estos son los proyectos que posees. Puedes gestionar los ajustes de estos proyectos, autorizaciones y aplicaciones."
      },
      "GRANTED": {
        "TITLE": "Proyectos Concedidos",
        "DESCRIPTION": "Estos son los proyectos que otras organizaciones te han concedido. Con los proyectos concedidos puedes dar acceso a tus usuarios a aplicaciones de otras organizaciones."
      }
    },
    "USERS": {
      "TITLE": "Usuarios",
      "DESCRIPTION": "Un usuario es un humano o una máquina que puede acceder a tus aplicaciones.",
      "HUMANS": {
        "TITLE": "Humanos",
        "DESCRIPTION": "Los humanos se autentican de manera interactiva en una sesión de navegador con una solicitud de inicio de sesión.",
        "METADATA": "Añade atributos personalizados al usuario como el departamento. Puedes usar esta información en tus acciones."
      },
      "MACHINES": {
        "TITLE": "Máquinas",
        "DESCRIPTION": "Las máquinas se autentican de manera no interactiva usando un token portador JWT firmado con una clave privada. También pueden usar un token de acceso personal.",
        "METADATA": "Añade atributos personalizados al usuario como el sistema autenticador. Puedes usar esta información en tus acciones."
      },
      "SELF": {
        "METADATA": "Añade atributos personalizados a tu usuario como tu departamento. Puedes usar esta información en las acciones de tu organización."
      }
    },
    "AUTHORIZATIONS": {
      "TITLE": "Autorizaciones",
      "DESCRIPTION": "Las autorizaciones definen los derechos de acceso de un usuario a un proyecto. Puedes otorgar acceso a un usuario a un proyecto y definir los roles del usuario dentro de ese proyecto."
    },
    "ACTIONS": {
      "TITLE": "Acciones",
      "DESCRIPTION": "Ejecuta código personalizado en eventos que sucedan mientras tus usuarios se autentican en ZITADEL. Automatiza tus procesos, enriquece los metadatos de tus usuarios y sus tokens o notifica a sistemas externos.",
      "SCRIPTS": {
        "TITLE": "Scripts",
        "DESCRIPTION": "Escribe tu código JavaScript una vez y actívalo en múltiples flujos."
      },
      "FLOWS": {
        "TITLE": "Flujos",
        "DESCRIPTION": "Elige un flujo de autenticación y activa tu acción en un evento específico dentro de este flujo."
      }
    },
    "SETTINGS": {
      "INSTANCE": {
        "TITLE": "Configuración de la Instancia",
        "DESCRIPTION": "Las configuraciones de la instancia son las configuraciones predeterminadas para todas las organizaciones. Con los permisos adecuados, algunas de ellas pueden ser sobrescritas en la configuración de la organización."
      },
      "ORG": {
        "TITLE": "Configuración de la Organización",
        "DESCRIPTION": "Personaliza la configuración de tu organización."
      },
      "IDPS": {
        "TITLE": "Proveedores de Identidad",
        "DESCRIPTION": "Crea y activa proveedores de identidad externos. Elige un proveedor conocido o configura cualquier otro proveedor compatible con OIDC, OAuth o SAML de tu elección. Incluso puedes usar tus tokens JWT existentes como identidades federadas configurando un proveedor de identidad JWT.",
        "NEXT": "¿Qué ahora?",
        "SAML": {
          "TITLE": "Configura tu Proveedor de Identidad SAML",
          "DESCRIPTION": "ZITADEL está configurado. Ahora tu Proveedor de Identidad SAML necesita algo de configuración. La mayoría de los proveedores te permiten subir todo el XML de metadatos de ZITADEL. Otros proveedores te piden que proporciones solo algunas URL distintas, como por ejemplo la ID de entidad (URL de metadatos), la URL del Servicio de Consumo de Aserción (ACS) o la URL de Cierre de Sesión Único."
        },
        "CALLBACK": {
          "TITLE": "Configura tu Proveedor de Identidad {{ provider }}",
          "DESCRIPTION": "Antes de que puedas configurar ZITADEL, pasa esta URL a tu Proveedor de Identidad para habilitar la redirección del navegador de vuelta a ZITADEL después de la autenticación."
        },
        "JWT": {
          "TITLE": "Usa JWTs como identidades federadas",
          "DESCRIPTION": "El Proveedor de Identidad JWT te permite usar tus tokens JWT existentes como identidades federadas. Esta característica es útil si ya tienes un emisor para JWTs. Con un IdP JWT, puedes usar estos JWTs para crear y actualizar usuarios en ZITADEL al vuelo."
        },
        "LDAP": {
          "TITLE": "Configura ZITADEL para conectar con tu Proveedor de Identidad LDAP",
          "DESCRIPTION": "Proporciona los detalles de conexión a tu servidor LDAP y configura el mapeo de tus atributos LDAP a los atributos de ZITADEL."
        },
        "AUTOFILL": {
          "TITLE": "Autocompletar datos de usuario",
          "DESCRIPTION": "Usa una acción para mejorar la experiencia de tus usuarios. Puedes pre-rellenar el formulario de registro de ZITADEL con valores del proveedor de identidad."
        },
        "ACTIVATE": {
          "TITLE": "Activa el IdP",
          "DESCRIPTION": "Tu IdP aún no está activo. Actívalo para permitir a tus usuarios iniciar sesión."
        }
      },
      "PW_COMPLEXITY": {
        "TITLE": "Complejidad de la Contraseña",
        "DESCRIPTION": "Asegura que tus usuarios usen contraseñas fuertes definiendo reglas de complejidad."
      },
      "BRANDING": {
        "TITLE": "Branding",
        "DESCRIPTION": "Personaliza la apariencia de tu formulario de inicio de sesión. Recuerda aplicar tu configuración cuando hayas terminado."
      },
      "PRIVACY_POLICY": {
        "TITLE": "Enlaces Externos",
        "DESCRIPTION": "Guía a tus usuarios hacia recursos externos personalizados mostrados en la página de inicio de sesión. Los usuarios necesitan aceptar los Términos de Servicio y la Política de Privacidad antes de que puedan registrarse."
      },
      "SMTP_PROVIDER": {
        "TITLE": "Configuración de SMTP",
        "DESCRIPTION": "Configura tu servidor SMTP para usar un dominio para la dirección del remitente que tus usuarios conozcan y en el que confíen."
      },
      "SMS_PROVIDER": {
        "TITLE": "Configuración de SMS",
        "DESCRIPTION": "Para desbloquear todas las características de ZITADEL, configura Twilio para enviar mensajes SMS a tus usuarios."
      },
      "IAM_EVENTS": {
        "TITLE": "Eventos",
        "DESCRIPTION": "Esta página muestra todos los cambios de estado en tu instancia hasta el límite del historial de auditoría de tus instancias. Filtra la lista por rango de tiempo para propósitos de depuración o fíltrala por un agregado para propósitos de auditoría."
      },
      "IAM_FAILED_EVENTS": {
        "TITLE": "Eventos Fallidos",
        "DESCRIPTION": "Esta página muestra todos los eventos fallidos en tu instancia. Si ZITADEL no se comporta como esperas, siempre revisa esta lista primero."
      },
      "IAM_VIEWS": {
        "TITLE": "Vistas",
        "DESCRIPTION": "Esta página muestra todas tus vistas de base de datos y cuándo procesaron su último evento. Si te falta algún dato, verifica si la vista está actualizada."
      },
      "LANGUAGES": {
        "TITLE": "Idiomas",
        "DESCRIPTION": "Restringe los idiomas a los que se traducen el formulario de inicio de sesión y los mensajes de notificación. Si quieres deshabilitar algunos de los idiomas, arrástralos a la sección de Idiomas No Permitidos. Puedes especificar un idioma permitido como el idioma predeterminado. Si el idioma preferido de un usuario no está permitido, se utiliza el idioma predeterminado."
      },
      "SECRET_GENERATORS": {
        "TITLE": "Generadores de Secretos",
        "DESCRIPTION": "Define las complejidades y la vida útil de tus secretos. Una mayor complejidad y vida útil mejora la seguridad, una menor complejidad y vida útil mejora el rendimiento de descifrado."
      },
      "SECURITY": {
        "TITLE": "Configuración de Seguridad",
        "DESCRIPTION": "Habilita características de ZITADEL que pueden tener impactos en la seguridad. Realmente deberías saber lo que estás haciendo antes de cambiar estas configuraciones."
      },
      "OIDC": {
        "TITLE": "Configuración de OpenID Connect",
        "DESCRIPTION": "Configura la duración de vida de tus tokens OIDC. Utiliza duraciones más cortas para aumentar la seguridad de tus usuarios, utiliza duraciones más largas para aumentar la conveniencia de tus usuarios.",
        "LABEL_HOURS": "Duración máxima en horas",
        "LABEL_DAYS": "Duración máxima en días",
        "ACCESS_TOKEN": {
          "TITLE": "Token de Acceso",
          "DESCRIPTION": "El token de acceso se utiliza para autenticar a un usuario. Es un token de corta duración que se utiliza para acceder a los datos del usuario. Utiliza una duración corta para minimizar el riesgo de acceso no autorizado. Los tokens de acceso pueden ser actualizados automáticamente utilizando un token de actualización."
        },
        "ID_TOKEN": {
          "TITLE": "Token de ID",
          "DESCRIPTION": "El token de ID es un JSON Web Token (JWT) que contiene afirmaciones sobre el usuario. La duración de vida del token de ID no debe exceder la duración de vida del token de acceso."
        },
        "REFRESH_TOKEN": {
          "TITLE": "Token de Actualización",
          "DESCRIPTION": "El token de actualización se utiliza para obtener un nuevo token de acceso. Es un token de larga duración que se utiliza para actualizar el token de acceso. Un usuario tiene que volver a autenticarse manualmente cuando el token de actualización expira."
        },
        "REFRESH_TOKEN_IDLE": {
          "TITLE": "Token de Actualización en Espera",
          "DESCRIPTION": "La duración de vida del token de actualización en espera es el tiempo máximo que un token de actualización puede estar sin usar."
        }
      },
      "MESSAGE_TEXTS": {
        "TITLE": "Textos de Mensajes",
        "DESCRIPTION": "Personaliza los textos de tus mensajes de correo electrónico de notificación o mensajes SMS. Si deseas desactivar algunos de los idiomas, restríngelos en la configuración de idiomas de tus instancias.",
        "TYPE_DESCRIPTIONS": {
          "DC": "Cuando reclamas un dominio para tu organización, a los usuarios que no utilicen este dominio en su nombre de inicio de sesión se les solicitará cambiar su nombre de inicio de sesión para que coincida con el dominio reclamado.",
          "INIT": "Cuando se crea un usuario, recibirá un correo electrónico con un enlace para establecer su contraseña.",
          "PC": "Cuando un usuario cambia su contraseña, recibirá una notificación sobre el cambio si has habilitado esto en la configuración de notificaciones.",
          "PL": "Cuando un usuario agrega un método de autenticación sin contraseña, necesita activarlo haciendo clic en un enlace en un correo electrónico.",
          "PR": "Cuando un usuario restablece su contraseña, recibirá un correo electrónico con un enlace para establecer una nueva contraseña.",
          "VE": "Cuando un usuario cambia su dirección de correo electrónico, recibirá un correo electrónico con un enlace para verificar la nueva dirección.",
          "VP": "Cuando un usuario cambia su número de teléfono, recibirá un SMS con un código para verificar el nuevo número.",
          "VEO": "Cuando un usuario agrega una Contraseña de Un Solo Uso mediante correo electrónico, necesita activarla ingresando un código enviado a su dirección de correo electrónico.",
          "VSO": "Cuando un usuario agrega una Contraseña de Un Solo Uso mediante SMS, necesita activarla ingresando un código enviado a su número de teléfono."
        }
      },
      "LOGIN_TEXTS": {
        "TITLE": "Textos de la Interfaz de Inicio de Sesión",
        "DESCRIPTION": "Personaliza los textos de tu formulario de inicio de sesión. Si un texto está vacío, el marcador de posición muestra el valor predeterminado. Si deseas desactivar algunos de los idiomas, restríngelos en la configuración de idiomas de tus instancias."
      },
      "DOMAINS": {
        "TITLE": "Configuración de Dominios",
        "DESCRIPTION": "Define restricciones en tus dominios y configura los patrones de nombre de inicio de sesión.",
        "REQUIRE_VERIFICATION": {
          "TITLE": "Requerir que los dominios personalizados sean verificados",
          "DESCRIPTION": "Si esto está activado, los dominios de la organización tienen que ser verificados antes de que puedan ser utilizados para el descubrimiento de dominios o el sufijo de nombre de usuario."
        },
        "LOGIN_NAME_PATTERN": {
          "TITLE": "Patrón de Nombre de Inicio de Sesión",
          "DESCRIPTION": "Controla el patrón de los nombres de inicio de sesión de tus usuarios. ZITADEL selecciona la organización de tus usuarios tan pronto como ingresan su nombre de inicio de sesión. Por lo tanto, los nombres de inicio de sesión necesitan ser únicos en todas las organizaciones. Si tienes usuarios que tienen una cuenta en múltiples dominios, puedes asegurar la unicidad añadiendo el dominio de la organización a tus nombres de inicio de sesión."
        },
        "DOMAIN_VERIFICATION": {
          "TITLE": "Verificación de Dominio",
          "DESCRIPTION": "Permite solamente que tu organización use los dominios que realmente controla. Si está activado, los dominios de la organización son verificados periódicamente por DNS o desafío HTTP antes de que puedan ser utilizados. Esta es una característica de seguridad para prevenir la usurpación de dominios."
        },
        "SMTP_SENDER_ADDRESS": {
          "TITLE": "Dirección del Remitente SMTP",
          "DESCRIPTION": "Permite una dirección del remitente SMTP solo si coincide con uno de los dominios de tu instancia."
        }
      },
      "LOGIN": {
        "LIFETIMES": {
          "TITLE": "Duraciones de Inicio de Sesión",
          "DESCRIPTION": "Refuerza tu seguridad reduciendo algunas duraciones máximas relacionadas con el inicio de sesión.",
          "LABEL": "Duración Máxima en horas",
          "PW_CHECK": {
            "TITLE": "Verificación de Contraseña",
            "DESCRIPTION": "Tus usuarios tienen que cambiar sus contraseñas en estos períodos."
          },
          "EXT_LOGIN_CHECK": {
            "TITLE": "Verificación de Inicio de Sesión Externo",
            "DESCRIPTION": "Tus usuarios son redirigidos a sus proveedores de identidad externos en estos períodos."
          },
          "MULTI_FACTOR_INIT": {
            "TITLE": "Verificación de Inicio de Multifactor",
            "DESCRIPTION": "Se solicitará a tus usuarios configurar un segundo factor o un Multifactor en estos períodos, si aún no lo han hecho. Una duración de 0 desactiva este aviso."
          },
          "SECOND_FACTOR_CHECK": {
            "TITLE": "Verificación de Segundo Factor",
            "DESCRIPTION": "Tus usuarios tienen que revalidar su segundo factor en estos períodos."
          },
          "MULTI_FACTOR_CHECK": {
            "TITLE": "Verificación de Multifactor",
            "DESCRIPTION": "Tus usuarios tienen que revalidar su Multifactor en estos períodos."
          }
        },
        "FORM": {
          "TITLE": "Formulario de Inicio de Sesión",
          "DESCRIPTION": "Personaliza el formulario de inicio de sesión.",
          "USERNAME_PASSWORD_ALLOWED": {
            "TITLE": "Permitido Nombre de Usuario y Contraseña",
            "DESCRIPTION": "Permite a tus usuarios iniciar sesión con su nombre de usuario y contraseña. Si esto está desactivado, tus usuarios solo pueden iniciar sesión utilizando autenticación sin contraseña o con un proveedor de identidad externo."
          },
          "USER_REGISTRATION_ALLOWED": {
            "TITLE": "Permitida la Registración de Usuarios",
            "DESCRIPTION": "Permite a los usuarios anónimos crear una cuenta."
          },
          "ORG_REGISTRATION_ALLOWED": {
            "TITLE": "Permitida la Registración de Organizaciones",
            "DESCRIPTION": "Permite a los usuarios anónimos crear una organización."
          },
          "EXTERNAL_LOGIN_ALLOWED": {
            "TITLE": "Permitido Inicio de Sesión Externo",
            "DESCRIPTION": "Permite a tus usuarios iniciar sesión con un proveedor de identidad externo en lugar de usar el usuario de ZITADEL para iniciar sesión."
          },
          "PASSWORD_RESET_ALLOWED": {
            "TITLE": "Permitido Restablecimiento de Contraseña",
            "DESCRIPTION": "Permite a tus usuarios restablecer su contraseña."
          },
          "DOMAIN_DISCOVERY_ALLOWED": {
            "TITLE": "Permitido Descubrimiento de Dominio",
            "DESCRIPTION": "Encuentra las organizaciones de tus usuarios dependiendo del dominio de sus nombres de inicio de sesión, por ejemplo, su dirección de correo electrónico."
          },
          "IGNORE_UNKNOWN_USERNAMES": {
            "TITLE": "Ignorar Nombres de Usuario Desconocidos",
            "DESCRIPTION": "Si esto está activado, el formulario de inicio de sesión no mostrará un mensaje de error si el nombre de usuario es desconocido. Esto ayuda a prevenir la adivinación de nombres de usuario."
          },
          "DISABLE_EMAIL_LOGIN": {
            "TITLE": "Desactivar Inicio de Sesión con Email",
            "DESCRIPTION": "Si esto está activado, tus usuarios no pueden usar sus direcciones de correo electrónico para iniciar sesión. Ten en cuenta que si desactivas esto, las direcciones de correo electrónico de tus usuarios deben ser únicas en todas las organizaciones para poder iniciar sesión."
          },
          "DISABLE_PHONE_LOGIN": {
            "TITLE": "Desactivar Inicio de Sesión con Teléfono",
            "DESCRIPTION": "Si esto está activado, tus usuarios no pueden usar sus números de teléfono para iniciar sesión. Ten en cuenta que si desactivas esto, los números de teléfono de tus usuarios deben ser únicos en todas las organizaciones para poder iniciar sesión."
          }
        }
      }
    }
  },
  "PAGINATOR": {
    "PREVIOUS": "Anterior",
    "NEXT": "Siguiente",
    "COUNT": "Resultados totales",
    "MORE": "Más"
  },
  "FOOTER": {
    "LINKS": {
      "CONTACT": "Contacto",
      "TOS": "Términos de servicio",
      "PP": "Política de privacidad"
    },
    "THEME": {
      "DARK": "Oscuro",
      "LIGHT": "Claro"
    }
  },
  "HOME": {
    "WELCOME": "Comienza con ZITADEL",
    "DISCLAIMER": "ZITADEL trata tus datos confidencialmente y de forma segura.",
    "DISCLAIMERLINK": "Más información",
    "DOCUMENTATION": {
      "DESCRIPTION": "Comienza rápidamente con ZITADEL."
    },
    "GETSTARTED": {
      "DESCRIPTION": "Comienza rápidamente con ZITADEL."
    },
    "QUICKSTARTS": {
      "LABEL": "Primeros pasos",
      "DESCRIPTION": "Comienza rápidamente con ZITADEL."
    },
    "SHORTCUTS": {
      "SHORTCUTS": "Accesos directos",
      "SETTINGS": "Accesos directos disponibles",
      "PROJECTS": "Proyectos",
      "REORDER": "Mantén y arrastra el panel para moverlo",
      "ADD": "Mantén y arrastrq el panel para añadirlo"
    }
  },
  "ONBOARDING": {
    "DESCRIPTION": "Tu proceso de embarque",
    "COMPLETED": "completado",
    "MOREDESCRIPTION": "más atajos",
    "DISMISS": "No gracias, soy pro.",
    "CARD": {
      "TITLE": "Ponte en marcha con ZITADEL",
      "DESCRIPTION": "Esta lista de tareas te ayuda a configurar tu instancia y te guía por los pasos más esenciales"
    },
    "MILESTONES": {
      "instance.policy.label.added": {
        "title": "Configura tu imagen de marca",
        "description": "Define el esquema de colores, da forma a tu inicio de sesión y sube tu logo y tus iconos.",
        "action": "Configurar imagen"
      },
      "instance.smtp.config.added": {
        "title": "Establece tu configuración SMTP",
        "description": "Introduce la configuración de tu propio servidor de correo.",
        "action": "Configurar SMTP"
      },
      "PROJECT_CREATED": {
        "title": "Crea tu primer proyecto",
        "description": "Añade tu primer proyecto y define sus roles y autorizaciones.",
        "action": "Crear proyecto"
      },
      "APPLICATION_CREATED": {
        "title": "Registra tu aplicación",
        "description": "Registra tu aplicación web, nativa, api o saml y configura tu flujo de autenticación.",
        "action": "Registrar app"
      },
      "AUTHENTICATION_SUCCEEDED_ON_APPLICATION": {
        "title": "Inicia sesión en tu aplicación",
        "description": "Integra tu aplicación con ZITADEL para la autenticación y pruébala iniciando sesión con tu usuario administrador.",
        "action": "Iniciar sesión"
      },
      "user.human.added": {
        "title": "Añade usuarios",
        "description": "Añade los usuarios de tu aplicación",
        "action": "Añadir usuario"
      },
      "user.grant.added": {
        "title": "Concede permisos",
        "description": "Permite a tus usuarios acceder a tu aplicación y configura sus roles.",
        "action": "Conceder permisos"
      }
    }
  },
  "MENU": {
    "INSTANCE": "configuración por defecto",
    "DASHBOARD": "Inicio",
    "PERSONAL_INFO": "Información personal",
    "DOCUMENTATION": "Documentación",
    "INSTANCEOVERVIEW": "Instancia",
    "ORGS": "Organizaciones",
    "VIEWS": "Vistas",
    "EVENTS": "Eventos",
    "FAILEDEVENTS": "Eventos fallidos",
    "ORGANIZATION": "Organización",
    "PROJECT": "Proyectos",
    "PROJECTOVERVIEW": "Resumen",
    "PROJECTGRANTS": "Concesiones",
    "ROLES": "Roles",
    "GRANTEDPROJECT": "Proyecto concedido",
    "HUMANUSERS": "Usuarios",
    "MACHINEUSERS": "Usuarios del servicio",
    "LOGOUT": "Cerrar sesión para todos los usuarios",
    "NEWORG": "Nueva organización",
    "IAMADMIN": "Eres un administrador IAM. Ten en cuenta que tienes permisos ampliados.",
    "SHOWORGS": "Mostrar todas las organizaciones",
    "GRANTS": "Autorizaciones",
    "ACTIONS": "Acciones",
    "PRIVACY": "Privacidad",
    "TOS": "Términos de Servicio",
    "OPENSHORTCUTSTOOLTIP": "Pulsa ? para mostrar los atajos de teclado",
    "SETTINGS": "Ajustes",
    "CUSTOMERPORTAL": "Portal del cliente"
  },
  "QUICKSTART": {
    "TITLE": "Integra ZITADEL en tu aplicación",
    "DESCRIPTION": "Integra ZITADEL en tu aplicación o utiliza uno de nuestros ejemplos para empezar en cuestión de minutos",
    "BTN_START": "Crear aplicación",
    "BTN_LEARNMORE": "Aprende más",
    "CREATEPROJECTFORAPP": "Crear proyecto {{value}}",
    "SELECT_FRAMEWORK": "Seleccionar marco",
    "FRAMEWORK": "Framework",
    "FRAMEWORK_OTHER": "Otro (OIDC, SAML, API)",
    "ALMOSTDONE": "Ya casi has terminado",
    "REVIEWCONFIGURATION": "Configuración de revisión",
    "REVIEWCONFIGURATION_DESCRIPTION": "Hemos creado una configuración básica para aplicaciones {{value}}. Puedes adaptar esta configuración a tus necesidades después de crearla.",
    "REDIRECTS": "Configurar redirecciones",
    "DEVMODEWARN": "El modo de desarrollo está habilitado de forma predeterminada. Puede actualizar los valores para la producción más adelante.",
    "GUIDE": "Guía",
    "BROWSEEXAMPLES": "Explora ejemplos",
    "DUPLICATEAPPRENAME": "Ya existe una aplicación con el mismo nombre. Por favor, elige un nombre diferente.",
    "DIALOG": {
      "CAMBIAR": {
        "TITLE": "Cambio framework",
        "DESCRIPTION": "Elige uno de los frameworks disponibles para configurar rápidamente tu aplicación."
      }
    }
  },
  "ACTIONS": {
    "ACTIONS": "Acciones",
    "FILTER": "Filtrar",
    "RENAME": "Renombrar",
    "SET": "Establecer",
    "COPY": "Copiar al portapapeles",
    "COPIED": "Copiado al portapapeles.",
    "RESET": "Restablecer",
    "RESETDEFAULT": "Restablecer a valores por defecto",
    "RESETTO": "Restablecer a: ",
    "RESETCURRENT": "Restablecer a actual",
    "SHOW": "Mostrar",
    "HIDE": "Ocultar",
    "SAVE": "Guardar",
    "SAVENOW": "Guardar ahora",
    "NEW": "Nuevo",
    "ADD": "Añadir",
    "CREATE": "Crear",
    "CONTINUE": "Continuar",
    "CONTINUEWITH": "Continuar con {{value}}",
    "BACK": "Atrás",
    "CLOSE": "Cerrar",
    "CLEAR": "Limpiar",
    "CANCEL": "Cancelar",
    "INFO": "Info",
    "OK": "OK",
    "SELECT": "Seleccionar",
    "VIEW": "Mostrar",
    "SELECTIONDELETE": "Borrar selección",
    "DELETE": "Borrar",
    "REMOVE": "Eliminar",
    "VERIFY": "Verificar",
    "FINISH": "Finalizar",
    "FINISHED": "Cerrar",
    "CHANGE": "Cambiar",
    "REACTIVATE": "Reactivar",
    "ACTIVATE": "Activar",
    "DEACTIVATE": "Desactivar",
    "REFRESH": "Actualizar",
    "LOGIN": "Iniciar sesión",
    "EDIT": "Editar",
    "PIN": "Marcar / Desmarcar",
    "CONFIGURE": "Configurar",
    "SEND": "Enviar",
    "NEWVALUE": "Nuevo valor",
    "RESTORE": "Restaurar",
    "CONTINUEWITHOUTSAVE": "Continuar sin guardar",
    "OF": "de",
    "PREVIOUS": "Anterior",
    "NEXT": "Siguiente",
    "MORE": "más",
    "STEP": "Paso",
    "SETUP": "Configurar",
    "UNSAVEDCHANGES": "Cambios no guardados",
    "UNSAVED": {
      "DIALOG": {
        "DESCRIPTION": "¿Estás seguro de que quieres descartar esta nueva acción? Tu acción se perderá",
        "CANCEL": "Cancelar",
        "DISCARD": "Descartar"
      }
    },
    "TABLE": {
      "SHOWUSER": "Mostrar usuario {{value}}"
    },
    "DOWNLOAD": "Descargar"
  },
  "MEMBERROLES": {
    "IAM_OWNER": "Tiene control sobre toda la instancia, incluyendo todas las organizaciones",
    "IAM_OWNER_VIEWER": "Tiene permiso para revisar toda la instancia, incluyendo todas las organizaciones",
    "IAM_ORG_MANAGER": "Tiene permiso para crear y gestionar organizaciones",
    "IAM_USER_MANAGER": "Tiene permiso para crear y gestionar usuarios",
    "IAM_ADMIN_IMPERSONATOR": "Tiene permiso para hacerse pasar por administradores y usuarios finales de todas las organizaciones",
    "IAM_END_USER_IMPERSONATOR": "Tiene permiso para hacerse pasar por usuarios finales de todas las organizaciones",
    "ORG_OWNER": "Tiene permisos sobre toda la organización",
    "ORG_USER_MANAGER": "Tiene permiso para crear y gestionar usuarios de la organización",
    "ORG_OWNER_VIEWER": "TIene permiso para revisar toda la organización",
    "ORG_USER_PERMISSION_EDITOR": "Tiene permiso para gestionar concesiones de usuario",
    "ORG_PROJECT_PERMISSION_EDITOR": "Tiene permiso para gestionar concesiones de proyecto",
    "ORG_PROJECT_CREATOR": "Tiene permiso para crear sus propios proyectos y ajustes subyacentes",
    "ORG_ADMIN_IMPERSONATOR": "Tiene permiso para hacerse pasar por administradores y usuarios finales de la organización",
    "ORG_END_USER_IMPERSONATOR": "Tiene permiso para hacerse pasar por usuarios finales de la organización",
    "PROJECT_OWNER": "Tiene permiso sobre todo el proyecto",
    "PROJECT_OWNER_VIEWER": "Tiene permiso para revisar todo el proyecto",
    "PROJECT_OWNER_GLOBAL": "Tiene permiso sobre todo el proyecto",
    "PROJECT_OWNER_VIEWER_GLOBAL": "Tiene permiso para revisar todo el proyecto",
    "PROJECT_GRANT_OWNER": "Tiene permiso para gestionar la concesión del proyecto",
    "PROJECT_GRANT_OWNER_VIEWER": "Tiene permiso para revisar la concesión del proyecto"
  },
  "OVERLAYS": {
    "ORGSWITCHER": {
      "TEXT": "Todos los ajustes de la organización y las tablas de la consola se basan en la organización seleccionada. Haz clic en este botón para cambiar la organización o crear una nueva."
    },
    "INSTANCE": {
      "TEXT": "Haz clic aquí para obtener las configuraciones de instancia. Ten en cuenta que sólo tienes acceso a este botón si tienes permisos aumentados."
    },
    "PROFILE": {
      "TEXT": "Aquí puedes cambiar entre tus cuentas de usuario y gestionar tus sesiones y perfiles."
    },
    "NAV": {
      "TEXT": "Esta navegación cambia de acuerdo a tu organización seleccionada arriba o a tu instancia"
    },
    "CONTEXTCHANGED": {
      "TEXT": "¡Atención! El contexto de la organización ha cambiado."
    },
    "SWITCHEDTOINSTANCE": {
      "TEXT": "¡La vista acaba de cambiar a instancia!"
    }
  },
  "FILTER": {
    "TITLE": "Filtrar",
    "STATE": "Estado",
    "DISPLAYNAME": "Nombre mostrado",
    "EMAIL": "Email",
    "USERNAME": "Nombre de usuario",
    "ORGNAME": "Nombre de organización",
    "PRIMARYDOMAIN": "Dominio primario",
    "PROJECTNAME": "Nombre de proyecto",
    "RESOURCEOWNER": "Propietario del recurso",
    "METHODS": {
      "5": "contiene",
      "7": "finaliza con",
      "1": "igual"
    }
  },
  "KEYBOARDSHORTCUTS": {
    "TITLE": "Atajos de teclado",
    "UNDERORGCONTEXT": "Dentro de las páginas de la organización",
    "SIDEWIDE": "Atajos para todo el sitio",
    "SHORTCUTS": {
      "HOME": "<strong>G</strong>o to <strong>H</strong>ome",
      "INSTANCE": "<strong>G</strong>o to <strong>I</strong>instance",
      "ORG": "<strong>G</strong>o to <strong>O</strong>rganization",
      "ORGSETTINGS": "<strong>G</strong>o to Organization <strong>S</strong>ettings",
      "ORGSWITCHER": "Cambiar organización",
      "ME": "Ir a tu propio perfil",
      "PROJECTS": "<strong>G</strong>o to <strong>P</strong>rojects",
      "USERS": "<strong>G</strong>o to <strong>U</strong>sers",
      "USERGRANTS": "<strong>G</strong>o to <strong>A</strong>uthorizations",
      "ACTIONS": "<strong>G</strong>o to Actions and <strong>F</strong>lows",
      "DOMAINS": "<strong>G</strong>o to <strong>D</strong>omains"
    }
  },
  "RESOURCEID": "Id de recurso",
  "NAME": "Nombre",
  "VERSION": "Versión",
  "TABLE": {
    "NOROWS": "No hay datos"
  },
  "ERRORS": {
    "REQUIRED": "Por favor rellena este campo.",
    "ATLEASTONE": "Proporcione al menos un valor.",
    "TOKENINVALID": {
      "TITLE": "Tu token de autorización token ha caducado.",
      "DESCRIPTION": "Haz clic en el botón más abajo para iniciar sesión otra vez."
    },
    "EXHAUSTED": {
      "TITLE": "Tu instancia está bloqueada.",
      "DESCRIPTION": "Pide a tu administrador de instancia de ZITADEL que actualice la suscripción."
    },
    "INVALID_FORMAT": "El formato no es valido.",
    "NOTANEMAIL": "El valor proporcionado no es una dirección de email.",
    "MINLENGTH": "Debe tener al menos {{requiredLength}} caracteres de longitud.",
    "UPPERCASEMISSING": "Debe incluir un carácter en mayúscula.",
    "LOWERCASEMISSING": "Debe incluir un carácter en minúscula.",
    "SYMBOLERROR": "Debe incluir un símbolo o un signo de puntuación.",
    "NUMBERERROR": "Debe incluir un dígito.",
    "PWNOTEQUAL": "Las contraseñas proporcionadas no coinciden.",
    "PHONE": "El número de teléfono debe comenzar con +."
  },
  "USER": {
    "SETTINGS": {
      "TITLE": "Ajustes",
      "GENERAL": "General",
      "IDP": "Proveedores de identidad (IDP)",
      "SECURITY": "Contraseñas y seguridad",
      "KEYS": "Claves",
      "PAT": "Tokens de acceso personal",
      "USERGRANTS": "Autorizaciones",
      "MEMBERSHIPS": "Membresías",
      "METADATA": "Metadatos"
    },
    "TITLE": "Información personal",
    "DESCRIPTION": "Gestionar tu información y configuraciones de seguridad.",
    "PAGES": {
      "TITLE": "Usuario",
      "DETAIL": "Detalle",
      "CREATE": "Crear",
      "MY": "Mi información",
      "LOGINNAMES": "Nombres de inicio de sesión",
      "LOGINMETHODS": "Métodos de inicio de sesión",
      "LOGINNAMESDESC": "Estos son tus nombres de inicio de sesión:",
      "NOUSER": "No existen usuarios asociados.",
      "REACTIVATE": "Reactivar",
      "DEACTIVATE": "Desactivar",
      "FILTER": "Filtrar",
      "STATE": "Estado",
      "DELETE": "Borrar usuario",
      "UNLOCK": "Desbloquear usuario",
      "GENERATESECRET": "Generar secreto del cliente",
      "REMOVESECRET": "Borrar secreto del cliente",
      "LOCKEDDESCRIPTION": "Este usuario ha sido bloqueado debido a que ha excedido el número máximo de intentos de inicio de sesión y debe desbloquearse para poder usarse otra vez.",
      "DELETEACCOUNT": "Borrar cuenta",
      "DELETEACCOUNT_DESC": "Si realizas esta acción, se cerrará tu sesión y no podrás volver a tener acceso a tu cuenta. Esta acción no es reversible, por favor procede con cuidado.",
      "DELETEACCOUNT_BTN": "Borrar cuenta",
      "DELETEACCOUNT_SUCCESS": "¡La cuenta se borró con éxito!"
    },
    "DETAILS": {
      "DATECREATED": "Creada",
      "DATECHANGED": "Cambiada"
    },
    "DIALOG": {
      "DELETE_TITLE": "Borrar usuario",
      "DELETE_SELF_TITLE": "Borrar cuenta",
      "DELETE_DESCRIPTION": "Está a punto de borrar permanentemente un usuario. ¿Está seguro?",
      "DELETE_SELF_DESCRIPTION": "Estás a punto de borrar permanentemente tu cuenta personal. Esto cerrará tu sesión y borrará tu usuario. ¡Esta acción no puede deshacerse!",
      "DELETE_AUTH_DESCRIPTION": "Estás a punto de borrar permanentemente tu cuenta personal. ¿Estás seguro?",
      "TYPEUSERNAME": "Escribe '{{value}}', para confirmar y borrar el usuario.",
      "USERNAME": "Nombre de inicio de sesión",
      "DELETE_BTN": "Borrar permanentemente"
    },
    "SENDEMAILDIALOG": {
      "TITLE": "Enviar notificación por email",
      "DESCRIPTION": "Haz clic en el siguiente botón para enviar una notificación a la dirección de email actual o cambia la dirección de email en el campo habilitado.",
      "NEWEMAIL": "Nueva dirección de email"
    },
    "SECRETDIALOG": {
      "CLIENTSECRET": "Secreto de cliente",
      "CLIENTSECRET_DESCRIPTION": "Mantén tu secreto de cliente en un lugar seguro puesto que desaparecerá una vez que se cierre el diálogo."
    },
    "TABLE": {
      "DEACTIVATE": "Desactivar",
      "ACTIVATE": "Activar",
      "CHANGEDATE": "Última modificación",
      "CREATIONDATE": "Creado el",
      "FILTER": {
        "0": "Filtrar por nombre mostrado",
        "1": "Filtrar por nombre de usuario",
        "2": "Filtrar por nombre mostrado",
        "3": "Filtrar por nombre de usuario",
        "4": "filtrar por email",
        "5": "filtrar for nombre mostrado",
        "10": "filtrar por nombre de organización",
        "12": "filtrar por nombre de proyecto"
      },
      "EMPTY": "Sin entradas"
    },
    "PASSWORDLESS": {
      "SEND": "Enviar enlace de registro",
      "TABLETYPE": "Tipo",
      "TABLESTATE": "Estado",
      "NAME": "Nombre",
      "EMPTY": "No se han configurado dispositivos",
      "TITLE": "Autenticación sin contraseña",
      "DESCRIPTION": "Añadir métodos de autenticación basados en WebAuthn para iniciar sesión en ZITADEL sin contraseña.",
      "MANAGE_DESCRIPTION": "Gestiona los métodos de doble factor de tus usuarios.",
      "U2F": "Añadir método",
      "U2F_DIALOG_TITLE": "Verificar autenticador",
      "U2F_DIALOG_DESCRIPTION": "Introduce un nombre para el inicio de sesión sin contraseña utilizado",
      "U2F_SUCCESS": "¡La autenticación sin contraseña se creó con éxito!",
      "U2F_ERROR": "¡Se ha producido un error durante la configuración!",
      "U2F_NAME": "Nombre de autenticador",
      "TYPE": {
        "0": "No se ha definido MFA",
        "1": "One Time Password (OTP)",
        "2": "Huella dactilar, claves de seguridad, Face ID y otros"
      },
      "STATE": {
        "0": "Sin estado",
        "1": "No está listo",
        "2": "Listo",
        "3": "Borrado"
      },
      "DIALOG": {
        "DELETE_TITLE": "Eliminar método de autenticación sin contraseña",
        "DELETE_DESCRIPTION": "Estás a punto de borrar un método de autenticación sin contraseña. ¿Estás seguro?",
        "ADD_TITLE": "Autenticación sin contraseña",
        "ADD_DESCRIPTION": "Selecciona una de las opciones disponibles para crear un método de autenticación sin contraseña.",
        "SEND_DESCRIPTION": "Envíate a ti mismo un enlace de registro a tu dirección de email.",
        "SEND": "Enviar enlace de registro",
        "SENT": "El email fue enviado con éxito. Comprueba tu buzón para continuar con la configuración.",
        "QRCODE_DESCRIPTION": "Genera un código QR para escanearlo con otro dispositivo.",
        "QRCODE": "Generar código QR",
        "QRCODE_SCAN": "Escanea este código QR para continuar con la configuración de tu dispositivo.",
        "NEW_DESCRIPTION": "Utiliza este dispositivo para configurar la autenticación sin contraseña.",
        "NEW": "Añadir nueva"
      }
    },
    "MFA": {
      "TABLETYPE": "Tipo",
      "TABLESTATE": "Estado",
      "NAME": "Nombre",
      "EMPTY": "No hay factores adicionales",
      "TITLE": "Autenticación multifactor (MFA)",
      "DESCRIPTION": "Añade un doble factor para configurar una seguridad óptima de tu cuenta.",
      "MANAGE_DESCRIPTION": "Gestiona el método de doble factor para tus usuarios.",
      "ADD": "Añadir factor",
      "OTP": "App autenticadora para TOTP (Time-based One-Time Password)",
      "OTP_DIALOG_TITLE": "Añadir TOTP",
      "OTP_DIALOG_DESCRIPTION": "Escanea el código QR con una app autenticadora introduciendo el siguiente código para verificar y activar el método OTP.",
      "U2F": "Huella dactilar, claves de seguridad, Face ID y otros",
      "U2F_DIALOG_TITLE": "Verificar factor",
      "U2F_DIALOG_DESCRIPTION": "Introduce un nombre para tu Multifactor universal.",
      "U2F_SUCCESS": "¡Factor añadido con éxito!",
      "U2F_ERROR": "¡Se produjo un error durante la configuración!",
      "U2F_NAME": "Nombre del autenticador",
      "OTPSMS": "OTP (One-Time Password) con SMS",
      "OTPEMAIL": "OTP (contraseña de un solo uso) con correo electrónico",
      "SETUPOTPSMSDESCRIPTION": "¿Desea configurar este número de teléfono como segundo factor OTP (contraseña de un solo uso)?",
      "OTPSMSSUCCESS": "Factor OTP establecido con éxito.",
      "OTPSMSPHONEMUSTBEVERIFIED": "Su teléfono debe estar verificado para usar este método.",
      "OTPEMAILSUCCESS": "Factor OTP establecido con éxito.",
      "TYPE": {
        "0": "No se ha definido MFA",
        "1": "One Time Password (OTP)",
        "2": "Huella dactilar, claves de seguridad, Face ID y otros"
      },
      "STATE": {
        "0": "Sin estado",
        "1": "No está listo",
        "2": "Listo",
        "3": "Borrado"
      },
      "DIALOG": {
        "MFA_DELETE_TITLE": "Eliminar doble factor",
        "MFA_DELETE_DESCRIPTION": "Estás a punto de borrar un doble factor. ¿Estás seguro?",
        "ADD_MFA_TITLE": "Añadir doble factor",
        "ADD_MFA_DESCRIPTION": "Selecciona una de las siguientes opciones."
      }
    },
    "EXTERNALIDP": {
      "TITLE": "Proveedor de identidad (IDP) externo",
      "DESC": "",
      "IDPCONFIGID": "IDP Config ID",
      "IDPNAME": "Nombre de IDP",
      "USERDISPLAYNAME": "Nombre externo",
      "EXTERNALUSERID": "ID de usuario externo",
      "EMPTY": "No se encontró el IDP externo",
      "DIALOG": {
        "DELETE_TITLE": "Eliminar IDP",
        "DELETE_DESCRIPTION": "Estas a punto de borrar un proveedor de identidad (IDP) para un usuario. ¿Quieres continuar?"
      }
    },
    "CREATE": {
      "TITLE": "Crear un nuevo usuario",
      "DESCRIPTION": "Por favor, proporciona la información necesaria.",
      "NAMEANDEMAILSECTION": "Nombre y email",
      "GENDERLANGSECTION": "Género e idioma",
      "PHONESECTION": "Números de teléfono",
      "PASSWORDSECTION": "Contraseña inicial",
      "ADDRESSANDPHONESECTION": "Número de teléfono",
      "INITMAILDESCRIPTION": "Si ambas opciones se seleccionan, no se enviará un email para la inicialización. Si solo una de las opciones se selecciona, un email se enviará para proporcionar / verificar los datos."
    },
    "CODEDIALOG": {
      "TITLE": "Verificar número de teléfono",
      "DESCRIPTION": "Introducir el código que has recibido por mensaje de texto para verificar tu número de teléfono.",
      "CODE": "Código"
    },
    "DATA": {
      "STATE": "Estado",
      "STATE0": "Desconocido",
      "STATE1": "Activo",
      "STATE2": "Inactivo",
      "STATE3": "Borrado",
      "STATE4": "Bloqueado",
      "STATE5": "Suspendido",
      "STATE6": "Inicial"
    },
    "PROFILE": {
      "TITLE": "Perfil",
      "EMAIL": "Email",
      "PHONE": "Número de teléfono",
      "PHONE_HINT": "Usa el símbolo + seguido del prefijo del país o selecciona el país del menú desplegable y finalmente introduce el número de teléfono",
      "USERNAME": "Nombre de usuario",
      "CHANGEUSERNAME": "modificar",
      "CHANGEUSERNAME_TITLE": "Cambiar nombre de usuario",
      "CHANGEUSERNAME_DESC": "Introduce el nuevo nombre en el campo siguiente.",
      "FIRSTNAME": "Nombre",
      "LASTNAME": "Apellidos",
      "NICKNAME": "Apodo",
      "DISPLAYNAME": "Nombre mostrado",
      "PREFERREDLOGINNAME": "Nombre de inicio de sesión preferido",
      "PREFERRED_LANGUAGE": "Idioma",
      "GENDER": "Género",
      "PASSWORD": "Contraseña",
      "AVATAR": {
        "UPLOADTITLE": "Subir tu imagen de perfil",
        "UPLOADBTN": "Elegir fichero",
        "UPLOAD": "Subir",
        "CURRENT": "Imagen actual",
        "PREVIEW": "Previsualizar",
        "DELETESUCCESS": "¡Borrada con éxito!",
        "CROPPERERROR": "Se produjo un error mientras se subía el fichero. Inténtalo con un formato o tamaño diferente si es necesario."
      },
      "COUNTRY": "País"
    },
    "MACHINE": {
      "TITLE": "Detalles del usuario del servicio",
      "USERNAME": "Nombre de usuario",
      "NAME": "Nombre",
      "DESCRIPTION": "Descripción",
      "KEYSTITLE": "Claves",
      "KEYSDESC": "Define tus claves y añade una fecha de caducidad opcional.",
      "TOKENSTITLE": "Tokens de acceso personal",
      "TOKENSDESC": "Los tokens de acceso personal funcionan como tokens de acceso OAuth ordinarios.",
      "ID": "ID de clave",
      "TYPE": "Tipo",
      "EXPIRATIONDATE": "Fecha de caducidad",
      "CHOOSEDATEAFTER": "Introduce una fecha de caducidad válida",
      "CHOOSEEXPIRY": "Selecciona una fecha de caducidad",
      "CREATIONDATE": "Fecha de creación",
      "KEYDETAILS": "Detalles de la clave",
      "ACCESSTOKENTYPE": "Tipo de token de acceso",
      "ACCESSTOKENTYPES": {
        "0": "Bearer",
        "1": "JWT"
      },
      "ADD": {
        "TITLE": "Añadir clave",
        "DESCRIPTION": "Selecciona tu tipo de clave y elige una fecha de caducidad opcional."
      },
      "ADDED": {
        "TITLE": "La clave fue creada",
        "DESCRIPTION": "¡Descarga la clave puesto que no será visible una vez que se cierre este diálogo!"
      },
      "KEYTYPES": {
        "1": "JSON"
      },
      "DIALOG": {
        "DELETE_KEY": {
          "TITLE": "Borrar clave",
          "DESCRIPTION": "¿Quieres borrar la clave seleccionada? Esta acción no puede deshacerse."
        }
      }
    },
    "PASSWORD": {
      "TITLE": "Contraseña",
      "LABEL": "Una contraseña segura ayuda a proteger la cuenta",
      "DESCRIPTION": "Introduce la nueva contraseña de acuerdo con la siguiente política.",
      "OLD": "Contraseña actual",
      "NEW": "Nueva contraseña",
      "CONFIRM": "Confirmar nueva contraseña",
      "NEWINITIAL": "Contraseña",
      "CONFIRMINITIAL": "Confirmar contraseña",
      "RESET": "Restablecer contraseña actual",
      "SET": "Establecer nueva contraseña",
      "RESENDNOTIFICATION": "Enviar enlace para restablecer la contraseña",
      "REQUIRED": "Faltan algunos campos requeridos.",
      "MINLENGTHERROR": "Debe tener al menos {{value}} caracteres de longitud."
    },
    "ID": "ID",
    "EMAIL": "Email",
    "PHONE": "Número de teléfono",
    "PHONEEMPTY": "No se ha definido un número de teléfono",
    "PHONEVERIFIED": "Número de teléfono verificado.",
    "EMAILVERIFIED": "Email verificado",
    "NOTVERIFIED": "no verificado",
    "PREFERRED_LOGINNAME": "Nombre de inicio de sesión preferido",
    "ISINITIAL": "El usuario no está activo, aún.",
    "LOGINMETHODS": {
      "TITLE": "Información de contacto",
      "DESCRIPTION": "La información proporcionada se utiliza para enviarte información importante, como emails para restablecer la contraseña.",
      "EMAIL": {
        "TITLE": "Email",
        "VALID": "validado",
        "ISVERIFIED": "Email verificado",
        "ISVERIFIEDDESC": "Si el email se muestra como verificado, no se realizará ninguna solicitud de verificación del email.",
        "RESEND": "Reenviar correo de verificación",
        "EDITTITLE": "Cambiar email",
        "EDITDESC": "Introduce el nuevo email en el siguiente campo."
      },
      "PHONE": {
        "TITLE": "Teléfono",
        "VALID": "validado",
        "RESEND": "Reenviar mensaje de texto de verificación",
        "EDITTITLE": "Cambiar número",
        "EDITVALUE": "Número de teléfono",
        "EDITDESC": "Introduce el número de teléfono en el siguiente campo.",
        "DELETETITLE": "Borrar número de teléfono",
        "DELETEDESC": "Estás seguro que quieres borrar el número de teléfono",
        "OTPSMSREMOVALWARNING": "Esta cuenta utiliza este número de teléfono como segundo factor. No podrá usarlo después de continuar."
      },
      "RESENDCODE": "Reenviar el código",
      "ENTERCODE": "Verificar",
      "ENTERCODE_DESC": "Verificar el código"
    },
    "GRANTS": {
      "TITLE": "Concesiones de usuario",
      "DESCRIPTION": "Concede a este usuario acceso a ciertos proyectos",
      "CREATE": {
        "TITLE": "Crear concesión de usuario",
        "DESCRIPTION": "Buscar la organización, el proyecto y los correspondientes roles de proyecto."
      },
      "PROJECTNAME": "Nombre del proyecto",
      "PROJECT-OWNED": "Proyecto",
      "PROJECT-GRANTED": "Proyecto concedido",
      "FILTER": {
        "0": "filtrar por usuario",
        "1": "filtrar por dominio",
        "2": "filtrar por nombre de proyecto",
        "3": "filtrar por rol"
      }
    },
    "STATE": {
      "0": "Desconocido",
      "1": "Activo",
      "2": "Inactivo",
      "3": "Borrado",
      "4": "Bloqueado",
      "5": "Suspendido",
      "6": "Inicial"
    },
    "SEARCH": {
      "ADDITIONAL": "Nombre de inicio de sesión (organización actual)",
      "ADDITIONAL-EXTERNAL": "Nombre de inicio de sesión (organización externa)"
    },
    "TARGET": {
      "SELF": "Si quieres conceder acceso a un usuario de otra organización",
      "EXTERNAL": "Para conceder acceso a un usuario a tu organización",
      "CLICKHERE": "hacer clic aquí"
    },
    "SIGNEDOUT": "Has cerrado sesión. Haz clic en el botón \"Iniciar sesión\" para acceder otra vez.",
    "SIGNEDOUT_BTN": "Iniciar sesión",
    "EDITACCOUNT": "Editar cuenta",
    "ADDACCOUNT": "Iniciar sesión con otra cuenta",
    "RESENDINITIALEMAIL": "Reenviar correo de activación",
    "RESENDEMAILNOTIFICATION": "Reenviar correo de notificación",
    "TOAST": {
      "CREATED": "Usuario creado con éxito.",
      "SAVED": "Perfil guardado con éxito.",
      "USERNAMECHANGED": "Nombre de usuario modificado.",
      "EMAILSAVED": "El email se guardó con éxito.",
      "INITEMAILSENT": "Enviado correo de inicialización.",
      "PHONESAVED": "Teléfono guardado con éxito.",
      "PHONEREMOVED": "El telefono se ha eliminado.",
      "PHONEVERIFIED": "Teléfono verificado con éxito.",
      "PHONEVERIFICATIONSENT": "Enviado código de verificación para el teléfono.",
      "EMAILVERIFICATIONSENT": "Enviado código de verificación para el email.",
      "OTPREMOVED": "OTP eliminado.",
      "U2FREMOVED": "Factor eliminado.",
      "PASSWORDLESSREMOVED": "Acceso sin contraseña eliminado.",
      "INITIALPASSWORDSET": "Se estableció una contraseña inicial.",
      "PASSWORDNOTIFICATIONSENT": "Se envió una notificación de cambio de contraseña.",
      "PASSWORDCHANGED": "La contraseña se cambió con éxito.",
      "REACTIVATED": "Usuario reactivado.",
      "DEACTIVATED": "Usuario desactivado.",
      "SELECTEDREACTIVATED": "Se reactivaron los usuarios seleccionados.",
      "SELECTEDDEACTIVATED": "Se desactivaron los usuarios seleccionados.",
      "SELECTEDKEYSDELETED": "Se borraron las claves seleccionadas.",
      "KEYADDED": "¡Clave añadida!",
      "MACHINEADDED": "¡Creado servicio de usuario!",
      "DELETED": "¡El usuario se borró con éxito!",
      "UNLOCKED": "¡El usuario se desbloqueó con éxito!",
      "PASSWORDLESSREGISTRATIONSENT": "Enviado con éxito un enlace de registro.",
      "SECRETGENERATED": "¡Secreto generado con éxito!",
      "SECRETREMOVED": "¡Secreto eliminado con éxito!"
    },
    "MEMBERSHIPS": {
      "TITLE": "Roles de Mánager ZITADEL",
      "DESCRIPTION": "Estas son todas las concesiones de membresía del usuario. Puedes modificarlas también en las páginas de organización, proyecto o detalles IAM.",
      "ORGCONTEXT": "Puedes ver todas las organizaciones y proyectos que están relacionados con la organización seleccionada actualmente.",
      "USERCONTEXT": "Puedes ver todas las organizaciones y proyectos para los que estás autorizado. Incluyendo otras organizaciones.",
      "CREATIONDATE": "Fecha de creación",
      "CHANGEDATE": "Última modificación",
      "DISPLAYNAME": "Nombre mostrado",
      "REMOVE": "Eliminar",
      "TYPE": "Tipo",
      "ORGID": "ID de organización",
      "UPDATED": "La membresía fue actualizada.",
      "NOPERMISSIONTOEDIT": "¡No dispones de los permisos requeridos para editar roles!",
      "TYPES": {
        "UNKNOWN": "Desconocido",
        "ORG": "Organización",
        "PROJECT": "Proyecto",
        "GRANTEDPROJECT": "Proyecto concedidos"
      }
    },
    "PERSONALACCESSTOKEN": {
      "ID": "ID",
      "TOKEN": "Token",
      "ADD": {
        "TITLE": "Generar nuevo token de acceso personal",
        "DESCRIPTION": "Define una fecha de caducidad personalizada para el token.",
        "CHOOSEEXPIRY": "Selecciona una fecha de caducidad",
        "CHOOSEDATEAFTER": "Introduce una fecha válida para que los tokens comiencen a caducar"
      },
      "ADDED": {
        "TITLE": "Token de acceso personal",
        "DESCRIPTION": "Asegúrate de copiar tu token personal de acceso. ¡No podrás volver a verlo otra vez!"
      },
      "DELETE": {
        "TITLE": "Borrar token",
        "DESCRIPTION": "Estás a punto de borrar el token de acceso personal. ¿Estás seguro?"
      },
      "DELETED": "El token se borró con éxito."
    }
  },
  "METADATA": {
    "TITLE": "Metadatos",
    "KEY": "Clave",
    "VALUE": "Valor",
    "ADD": "Nueva entrada",
    "SAVE": "Guardar",
    "EMPTY": "Sin metadatos",
    "SETSUCCESS": "El elemento se guardó con éxito",
    "REMOVESUCCESS": "El elemento se borró con éxito"
  },
  "FLOWS": {
    "ID": "ID",
    "NAME": "Nombre",
    "STATE": "Estado",
    "STATES": {
      "0": "sin estado",
      "1": "inactivo",
      "2": "activo"
    },
    "ADDTRIGGER": "Añadir disparador",
    "FLOWCHANGED": "El flujo se cambió con éxito",
    "FLOWCLEARED": "El flujo se restableció con éxito",
    "TIMEOUT": "Timeout",
    "TIMEOUTINSEC": "Timeout en segundos",
    "ALLOWEDTOFAIL": "Permitido el fallo",
    "ALLOWEDTOFAILWARN": {
      "TITLE": "Advertencia",
      "DESCRIPTION": "Si desactiva esta configuración, puede hacer que los usuarios de su organización no puedan iniciar sesión. Además, ya no podrá acceder a la consola para desactivar la acción. Recomendamos crear un usuario administrador en una organización separada o probar scripts primero en un entorno de desarrollo o una organización de desarrollo."
    },
    "SCRIPT": "Script",
    "FLOWTYPE": "Tipo de flujo",
    "TRIGGERTYPE": "Tipo de disparador",
    "ACTIONS": "Acciones",
    "ACTIONSMAX": "Basado en tu Tier, tienes disponible un número limitado de acciones ({{value}}). Asegúrate de desactivar aquellos que no necesitas o considera mejorar tu tier.",
    "DIALOG": {
      "ADD": {
        "TITLE": "Crear una acción"
      },
      "UPDATE": {
        "TITLE": "Actualizar acción"
      },
      "DELETEACTION": {
        "TITLE": "¿Borrar acción?",
        "DESCRIPTION": "Estás a punto de borrar una acción. Esto no puede revertirse. ¿Estás seguro?",
        "DELETE_SUCCESS": "La acción se borró con éxito."
      },
      "CLEAR": {
        "TITLE": "¿Limpiar flujo?",
        "DESCRIPTION": "Estás a punto de restablecer el flujo junto con sus disparadores y acciones. Este cambio no puede revertirse. ¿Estás seguro?"
      },
      "REMOVEACTIONSLIST": {
        "TITLE": "¿Borrar acciones seleccionadas?",
        "DESCRIPTION": "¿Estás seguro que quieres borrar las acciones seleccionadas del flujo?"
      }
    },
    "TOAST": {
      "ACTIONSSET": "Acciones establecidas",
      "ACTIONREACTIVATED": "Acciones reactivadas con éxito",
      "ACTIONDEACTIVATED": "Acciones desactivadas con éxito"
    }
  },
  "IAM": {
    "POLICIES": {
      "TITLE": "Políticas del sistema y ajustes de acceso",
      "DESCRIPTION": "Gestiona tus políticas globales y tus ajustes de gestión de accesos."
    },
    "EVENTSTORE": {
      "TITLE": "Administración del almacenamiento IAM",
      "DESCRIPTION": "Gestionar tus vistas de ZITADEL y tus eventos fallidos."
    },
    "MEMBER": {
      "TITLE": "Mánagers",
      "DESCRIPTION": "Estos mánagers están autorizados para hacer cambios en tu instancia."
    },
    "PAGES": {
      "STATE": "Estado",
      "DOMAINLIST": "Dominios personalizados"
    },
    "STATE": {
      "0": "No especificado",
      "1": "Creando",
      "2": "En ejecución",
      "3": "Deteniendo",
      "4": "Parado"
    },
    "VIEWS": {
      "VIEWNAME": "Nombre",
      "DATABASE": "Base de datos",
      "SEQUENCE": "Secuencia",
      "EVENTTIMESTAMP": "Marca de tiempo",
      "LASTSPOOL": "Spool con éxito",
      "ACTIONS": "Acciones",
      "CLEAR": "Limpiar",
      "CLEARED": "¡La vista se ha limpiado con éxito!",
      "DIALOG": {
        "VIEW_CLEAR_TITLE": "Limpiar vista",
        "VIEW_CLEAR_DESCRIPTION": "Estás a punto de limpiar la vista. Limpiar una vista crea un proceso durante el cual es posible que los datos no estén disponibles para los usuarios finales. ¿Estás seguro?"
      }
    },
    "FAILEDEVENTS": {
      "VIEWNAME": "Nombre",
      "DATABASE": "Base de datos",
      "FAILEDSEQUENCE": "Secuencia fallida",
      "FAILURECOUNT": "Número de fallos",
      "LASTFAILED": "Último fallo a las",
      "ERRORMESSAGE": "Mensaje de error",
      "ACTIONS": "Acciones",
      "DELETE": "Eliminar",
      "DELETESUCCESS": "Eventos fallidos eliminados."
    },
    "EVENTS": {
      "EDITOR": "Editor",
      "EDITORID": "ID de editor",
      "AGGREGATE": "Agregado",
      "AGGREGATEID": "ID de agregado",
      "AGGREGATETYPE": "Tipo de agregado",
      "RESOURCEOWNER": "Propietario del recurso",
      "SEQUENCE": "Secuencia",
      "CREATIONDATE": "Creado el",
      "TYPE": "Tipo",
      "PAYLOAD": "Carga útil",
      "FILTERS": {
        "BTN": "Filtrar",
        "USER": {
          "IDLABEL": "ID",
          "CHECKBOX": "Filtrar por editor"
        },
        "AGGREGATE": {
          "TYPELABEL": "Tipo de agregado",
          "IDLABEL": "ID",
          "CHECKBOX": "Filtrar por agregado"
        },
        "TYPE": {
          "TYPELABEL": "Tipo",
          "CHECKBOX": "Filtrar por tipo"
        },
        "RESOURCEOWNER": {
          "LABEL": "ID",
          "CHECKBOX": "Filtrar por propietario de recurso"
        },
        "SEQUENCE": {
          "LABEL": "Secuencia",
          "CHECKBOX": "Filtrar por secuencia"
        },
        "SORT": "Ordenado",
        "ASC": "Ascendente",
        "DESC": "Descendente",
        "CREATIONDATE": {
          "RADIO_FROM": "Desde",
          "RADIO_RANGE": "Rango",
          "LABEL_SINCE": "Desde",
          "LABEL_UNTIL": "Hasta"
        },
        "OTHER": "otro",
        "OTHERS": "otros"
      },
      "DIALOG": {
        "TITLE": "Detalle del evento"
      }
    },
    "TOAST": {
      "MEMBERREMOVED": "Mánager eliminado.",
      "MEMBERSADDED": "Mánagers añadidos.",
      "MEMBERADDED": "Mánager añadido.",
      "MEMBERCHANGED": "Mánager modificado.",
      "ROLEREMOVED": "Rol eliminado.",
      "ROLECHANGED": "Rol cambiado.",
      "REACTIVATED": "Reactivado",
      "DEACTIVATED": "Desactivado"
    }
  },
  "ORG": {
    "PAGES": {
      "NAME": "Nombre",
      "ID": "ID",
      "CREATIONDATE": "Creado",
      "DATECHANGED": "Modificado",
      "FILTER": "Filtrar",
      "FILTERPLACEHOLDER": "Filtrar por el nombre",
      "LIST": "Organizaciones",
      "LISTDESCRIPTION": "Elegir una organización.",
      "ACTIVE": "Activar",
      "CREATE": "Crear organización",
      "DEACTIVATE": "Desactivar organización",
      "REACTIVATE": "Reactivar organización",
      "NOPERMISSION": "No tienes permiso para acceder a las configuraciones de la organización.",
      "USERSELFACCOUNT": "Utiliza tu cuenta personal como propietaria de la organización",
      "ORGDETAIL_TITLE": "Introduce el nombre y el dominio de tu nueva organización.",
      "ORGDETAIL_TITLE_WITHOUT_DOMAIN": "Introduce el nombre de tu nueva organización.",
      "ORGDETAILUSER_TITLE": "Configurar propietario de la organización",
      "DELETE": "Borrar organización",
      "DEFAULTLABEL": "Predeterminada",
      "SETASDEFAULT": "Establecer como organización predeterminada",
      "DEFAULTORGSET": "Se cambió con éxito la organización predeterminada",
      "RENAME": {
        "ACTION": "Renombrar",
        "TITLE": "Renombrar organización",
        "DESCRIPTION": "Introducir el nuevo nombre de tu organización",
        "BTN": "Renombrar"
      },
      "ORGDOMAIN": {
        "TITLE": "Verifica la propiedad de {{value}}",
        "VERIFICATION": "Ofrecemos dos métodos para validar manualmente tu dominio:",
        "VERIFICATION_HTML": "- HTTP. Coloca un fichero de verificación temporal en tu sitio web",
        "VERIFICATION_DNS": "- DNS. Crea una registro TXT en tu DNS",
        "VERIFICATION_DNS_DESC": "Si administras {{ value }} y tienes acceso a tus registros DNS, puedes crear un nuevo registro TXT con los siguientes valores:",
        "VERIFICATION_DNS_HOST_LABEL": "Host:",
        "VERIFICATION_DNS_CHALLENGE_LABEL": "Utiliza este código como valor para el registro TXT:",
        "VERIFICATION_HTTP_DESC": "Si tienes acceso al alojamiento de su sitio web, simplemente descarga el archivo de verificación y cárgalo en la URL proporcionada.",
        "VERIFICATION_HTTP_URL_LABEL": "URL esperada:",
        "VERIFICATION_HTTP_FILE_LABEL": "Fichero de verificación:",
        "VERIFICATION_SKIP": "Puedes omitir la verificación por ahora y continuar creando tu organización, pero para poder usar este dominio debes completar este paso.",
        "VERIFICATION_VALIDATION_DESC": "No elimines el código de verificación, ya que ZITADEL volverá a comprobar la propiedad de tu dominio de vez en cuando.",
        "VERIFICATION_NEWTOKEN_TITLE": "Solicitar nuevo token",
        "VERIFICATION_NEWTOKEN_DESC": "Si deseas solicitar un nuevo token, selecciona tu método preferido. Si desea validar un token persistente, haga clic en el botón de arriba.",
        "VERIFICATION_VALIDATION_ONGOING": "Se ha seleccionado el método {{ value }} para verificar su dominio. Haz clic en el botón para forzar una verificación o restablecer el proceso de verificación.",
        "VERIFICATION_SUCCESSFUL": "¡Dominio verificado con éxito!",
        "RESETMETHOD": "Restablecer el método de verificación"
      },
      "DOWNLOAD_FILE": "Descargar fichero",
      "SELECTORGTOOLTIP": "Seleccionar esta organización.",
      "PRIMARYDOMAIN": "Dominio primario",
      "STATE": "Estado",
      "USEPASSWORD": "Establecer contraseña inicial",
      "USEPASSWORDDESC": "El usuario no tiene que establecer la contraseña durante la inicialización."
    },
    "LIST": {
      "TITLE": "Organizaciones",
      "DESCRIPTION": "Estas son las organizaciones de tu instancia"
    },
    "DOMAINS": {
      "NEW": "Añadir dominio",
      "TITLE": "Dominios verificados",
      "DESCRIPTION": "Configura tus dominios. Este dominio puede usarse para iniciar sesión con tus usuarios.",
      "SETPRIMARY": "Establecer como primario",
      "DELETE": {
        "TITLE": "Borrar dominio",
        "DESCRIPTION": "Estás a punto de borrar uno de tus dominios. Ten en cuenta que tus usuarios no podrán usar más este dominio para iniciar sesión."
      },
      "ADD": {
        "TITLE": "Añadir dominio",
        "DESCRIPTION": "Estás a punto de añadir un dominio para tu organización. Después de que se procese con éxito, tus usuarios serán capaces de usar el dominio para su inicio de sesión."
      }
    },
    "STATE": {
      "0": "No definida",
      "1": "Activa",
      "2": "Desactivada"
    },
    "MEMBER": {
      "TITLE": "Mánagers de la organización",
      "DESCRIPTION": "Indica qué usuarios podrán cambiar las preferencias de tu organización."
    },
    "TOAST": {
      "UPDATED": "La organización se actualizó con éxito.",
      "DEACTIVATED": "Organización desactivada.",
      "REACTIVATED": "Organización reactivada.",
      "DOMAINADDED": "Dominio añadido.",
      "DOMAINREMOVED": "Dominio eliminado.",
      "MEMBERADDED": "Mánager añadido.",
      "MEMBERREMOVED": "Mánager eliminado.",
      "MEMBERCHANGED": "Mánager modificado.",
      "SETPRIMARY": "Dominio primario establecido.",
      "DELETED": "Organización borrada con éxito",
      "ORG_WAS_DELETED": "La organización ha sido borrada."
    },
    "DIALOG": {
      "DEACTIVATE": {
        "TITLE": "Organización desactivada",
        "DESCRIPTION": "Estás a punto de desactivar tu organización. Los usuarios no podrán iniciar sesión tras hacerlo. ¿Estás seguro de que quieres continuar?"
      },
      "REACTIVATE": {
        "TITLE": "Reactivar organización",
        "DESCRIPTION": "Estás a punto de reactivar tu organización. Los usuarios serán capaces de iniciar sesión otra vez. ¿Estás seguro de que quieres continuar?"
      },
      "DELETE": {
        "TITLE": "Borrar organización",
        "DESCRIPTION": "Estás a punto de borrar tu organización. Esto inicia un proceso donde todos los datos de las organizaciones relacionadas serán borrados. No puedes revertir esta acción.",
        "TYPENAME": "Escribe '{{value}}', para borrar tu organización.",
        "ORGNAME": "Nombre",
        "BTN": "Borrar"
      }
    }
  },
  "SETTINGS": {
    "INSTANCE": {
      "TITLE": "Ajustes de instancia",
      "DESCRIPTION": "Estos ajustes se aplicará a todas tus organizaciones a menos que éstas los sobrescriban."
    },
    "LIST": {
      "ORGS": "Organizaciones",
      "LANGUAGES": "Idiomas",
      "LOGIN": "Comportamiento del inicio de sesión y de la seguridad",
      "LOCKOUT": "Bloqueo",
      "COMPLEXITY": "Complejidad de contraseña",
      "NOTIFICATIONS": "Ajustes de notificación",
      "SMTP_PROVIDER": "Proveedor SMTP",
      "SMS_PROVIDER": "Proveedor SMS/Teléfono",
      "NOTIFICATIONS_DESC": "Ajustes SMTP y SMS",
      "MESSAGETEXTS": "Mensajes de texto",
      "IDP": "Proveedores de identidad",
      "VERIFIED_DOMAINS": "Dominios verificados",
      "DOMAIN": "Ajustes de dominio",
      "LOGINTEXTS": "Textos de interfaz de inicio de sesión",
      "BRANDING": "Imagen de marca",
      "PRIVACYPOLICY": "Política de privacidad",
      "OIDC": "OIDC Token lifetime and expiration",
      "SECRETS": "Apariencia del secreto",
      "SECURITY": "Ajustes de seguridad",
      "EVENTS": "Eventos",
      "FAILEDEVENTS": "Eventos fallidos",
      "VIEWS": "Vistas"
    },
    "GROUPS": {
      "GENERAL": "General",
      "NOTIFICATIONS": "Notificaciones",
      "LOGIN": "Inicio de sesión y acceso",
      "DOMAIN": "Dominio",
      "TEXTS": "Textos e idiomas",
      "APPEARANCE": "Apariencia",
      "OTHER": "Otros",
      "STORAGE": "Datos"
    }
  },
  "SETTING": {
    "LANGUAGES": {
      "DEFAULT": "Idioma predeterminado",
      "ALLOWED": "Idiomas permitidos",
      "NOT_ALLOWED": "Idiomas no permitidos",
      "ALLOW_ALL": "Permitir todos los idiomas",
      "DISALLOW_ALL": "No permitir ningún idioma",
      "SETASDEFAULT": "Establecer como idioma predeterminado",
      "DEFAULT_SAVED": "Idioma predeterminado guardado",
      "ALLOWED_SAVED": "Idiomas permitidos guardados",
      "OPTIONS": {
        "de": "Deutsch",
        "en": "English",
        "es": "Español",
        "fr": "Français",
        "it": "Italiano",
        "ja": "日本語",
        "pl": "Polski",
        "zh": "简体中文",
        "bg": "Български",
        "pt": "Portuguese",
        "mk": "Македонски",
        "cs": "Čeština",
        "ru": "Русский",
        "nl": "Nederlands"
      }
    },
    "SMTP": {
<<<<<<< HEAD
      "TITLE": "Ajustes SMTP",
      "DESCRIPTION": "Descripción",
=======
>>>>>>> 2d25244c
      "SENDERADDRESS": "Dirección email del emisor",
      "SENDERNAME": "Nombre del emisor",
      "REPLYTOADDRESS": "Dirección Reply-To",
      "HOSTANDPORT": "Servidor y puerto",
      "USER": "Usuario",
      "PASSWORD": "Contraseña",
      "SETPASSWORD": "Establecer contraseña SMTP",
      "PASSWORDSET": "La contraseña SMTP se estableció con éxito.",
      "TLS": "Transport Layer Security (TLS)",
      "SAVED": "¡Se guardó con éxito!",
      "NOCHANGES": "¡Sin cambios!",
      "REQUIREDWARN": "Para enviar notificaciones para tu dominio, debes introducir tus datos SMTP."
    },
    "SMS": {
      "PROVIDERS": "Proveedores",
      "PROVIDER": "Proveedor de SMS",
      "ADDPROVIDER": "Añadir proveedor SMS",
      "ADDPROVIDERDESCRIPTION": "Elige uno de los siguientes proveedores e introduce los datos requeridos.",
      "REMOVEPROVIDER": "Eliminar proveedor",
      "REMOVEPROVIDER_DESC": "Estás a punto de borrar la configuración de un proveedor. ¿Quieres continuar?",
      "SMSPROVIDERSTATE": {
        "0": "No especificado",
        "1": "Activo",
        "2": "Inactivo"
      },
      "ACTIVATED": "Proveedor activado.",
      "DEACTIVATED": "Proveedor desactivado.",
      "TWILIO": {
        "SID": "Sid",
        "TOKEN": "Token",
        "SENDERNUMBER": "Número de emisor",
        "ADDED": "Twilio añadido con éxito.",
        "UPDATED": "Twilio actualizado con éxito",
        "REMOVED": "Twilio eliminado",
        "CHANGETOKEN": "Cambiar token",
        "SETTOKEN": "Establecer token",
        "TOKENSET": "Token establecido con éxito."
      }
    },
    "SECRETS": {
      "TYPES": "Tipos de secreto",
      "TYPE": {
        "1": "Correo de inicialización",
        "2": "Verificación de email",
        "3": "Verificación de teléfono",
        "4": "Restablecimiento de contraseña",
        "5": "Inicialización de acceso sin contraseña",
        "6": "Secreto de App",
        "7": "One Time Password (OTP) - SMS",
        "8": "One Time Password (OTP) - email"
      },
      "ADDGENERATOR": "Configurar generador del secreto",
      "GENERATORTYPE": "Tipo",
      "EXPIRY": "Caducidad (en horas)",
      "INCLUDEDIGITS": "Incluir números",
      "INCLUDESYMBOLS": "Incluir símbolos",
      "INCLUDELOWERLETTERS": "Incluir letras minúsculas",
      "INCLUDEUPPERLETTERS": "Incluir letras mayúsculas",
      "LENGTH": "Longitud",
      "UPDATED": "Ajustes actualizados."
    },
    "SECURITY": {
      "IFRAMETITLE": "iFrame",
      "IFRAMEDESCRIPTION": "Este ajuste establece el CSP para permitir el uso de frames para un grupo de dominios permitidos. Ten en cuenta que habilitando el uso de iFrames, corres el riesgo de permitir ataques de clickjacking.",
      "IFRAMEENABLED": "Permitir iFrame",
      "ALLOWEDORIGINS": "URLs permitidas",
      "IMPERSONATIONTITLE": "Suplantación",
      "IMPERSONATIONENABLED": "Permitir suplantación",
      "IMPERSONATIONDESCRIPTION": "Esta configuración permite utilizar la suplantación en principio. Tenga en cuenta que el imitador también necesita que se le asignen los roles `*_IMPERSONATOR` apropiados."
    },
    "DIALOG": {
      "RESET": {
        "DEFAULTTITLE": "Restablecer ajuste",
        "DEFAULTDESCRIPTION": "Estás a punto de restablecer tus ajustes a la configuración por defecto de tu instancia. ¿Estás seguro de que quieres continuar?",
        "LOGINPOLICY_DESCRIPTION": "Aviso: Si continuas, los ajustes del proveedor de identidad se restablecerán también a los valores de la instancia."
      }
    }
  },
  "POLICY": {
    "APPLIEDTO": "Se aplica a",
    "PWD_COMPLEXITY": {
      "TITLE": "Complejidad de contraseña",
      "DESCRIPTION": "Garantiza que todas las contraseñas establecidas se corresponden con un patrón específico",
      "SYMBOLANDNUMBERERROR": "Debe consistir en un dígito y un signo de puntuación/símbolo.",
      "SYMBOLERROR": "Debe inclur un símbolo/signo de puntuación.",
      "NUMBERERROR": "Debe incluir un dígito.",
      "PATTERNERROR": "La contraseña no cumple con el patrón requerido."
    },
    "NOTIFICATION": {
      "TITLE": "Notificación",
      "DESCRIPTION": "Determina en qué cambios se enviarán notificaciones.",
      "PASSWORDCHANGE": "Cambio de contraseña"
    },
    "PRIVATELABELING": {
      "DESCRIPTION": "Da a tu inicio de sesión tu estilo personalizado y modifica su comportamiento.",
      "PREVIEW_DESCRIPTION": "Los cambios en la política serán desplegados automáticamente para previsualizar el entorno.",
      "BTN": "Seleccionar fichero",
      "ACTIVATEPREVIEW": "Aplicar configuración",
      "DARK": "Modo oscuro",
      "LIGHT": "Modo claro",
      "CHANGEVIEW": "Cambiar vista",
      "ACTIVATED": "Los cambios en la política ya están disponibles",
      "THEME": "Tema",
      "COLORS": "Colores",
      "FONT": "Fuente",
      "ADVANCEDBEHAVIOR": "Comportamiento avanzado",
      "DROP": "Lleva aquí la imagen o",
      "RELEASE": "Suéltala",
      "DROPFONT": "Lleva aquí el fichero de fuente",
      "RELEASEFONT": "Suéltalo",
      "USEOFLOGO": "Tu logo será utilizado tanto en el inicio de sesión como en los emails, mientras que el icono se usará para elementos de la interfaz más pequeños como el menú de cambio de organizaciones",
      "MAXSIZE": "El tamaño máximo está limitado a 524kB",
      "EMAILNOSVG": "El formato de fichero SVG no está soportado en correos electrónicos. Por tanto, sube tu logo en PNG o en otro formato soportado.",
      "MAXSIZEEXCEEDED": "Tamaño máximo de 524kB superado.",
      "NOSVGSUPPORTED": "¡SVG no está soportado!",
      "FONTINLOGINONLY": "La fuente se muestra actualmente solo en la interfaz de inicio de sesión.",
      "BACKGROUNDCOLOR": "Color de fondo",
      "PRIMARYCOLOR": "Color primario",
      "WARNCOLOR": "Color de advertencia",
      "FONTCOLOR": "Color de fuente",
      "VIEWS": {
        "PREVIEW": "Previsualizar",
        "CURRENT": "Configuración actualizada"
      },
      "PREVIEW": {
        "TITLE": "Inicio de sesión",
        "SECOND": "iniciar sesión con tu cuenta ZITADEL.",
        "ERROR": "¡No se encontró el usuario!",
        "PRIMARYBUTTON": "siguiente",
        "SECONDARYBUTTON": "registrar"
      },
      "THEMEMODE": {
        "THEME_MODE_AUTO": "Modo automático",
        "THEME_MODE_LIGHT": "Sólo modo claro",
        "THEME_MODE_DARK": "Sólo modo oscuro"
      }
    },
    "PWD_AGE": {
      "TITLE": "Antigüedad de la contraseña",
      "DESCRIPTION": "Puedes establecer una política para la antigüedad de las contraseñas. Esta política emite un aviso después de que la antigüedad máxima se haya superado."
    },
    "PWD_LOCKOUT": {
      "TITLE": "Política de bloqueo",
      "DESCRIPTION": "Establece un número máximo de reintentos de introducción de contraseña, después del cual las cuentas serán bloqueadas."
    },
    "PRIVATELABELING_POLICY": {
      "TITLE": "Imagen de marca",
      "BTN": "Seleccionar fichero",
      "DESCRIPTION": "Personalizar la apariencia del inicio de sesión",
      "ACTIVATEPREVIEW": "Activar configuración"
    },
    "LOGIN_POLICY": {
      "TITLE": "Ajustes de inicio de sesión",
      "DESCRIPTION": "Define cómo los usuarios pueden autenticarse y configura proveedores de identidad",
      "DESCRIPTIONCREATEADMIN": "Los usuarios pueden elegir entre los siguientes proveedores de identidad disponibles.",
      "DESCRIPTIONCREATEMGMT": "Los usuarios pueden elegir entre los siguientes proveedores de identidad. Nota: Puedes usar los proveedores integrados en el sistema así como sólo los proveedores configurados para tu organización.",
      "LIFETIME_INVALID": "El formulario contiene valores no válidos.",
      "SAVED": "¡Guardado con éxito!",
      "PROVIDER_ADDED": "Proveedor de identidad activado."
    },
    "PRIVACY_POLICY": {
      "DESCRIPTION": "Establece tu Política de privacidad y los enlaces a los Términos de Servicio (TDS)",
      "TOSLINK": "Enlace a Términos de Servicio",
      "POLICYLINK": "Enlace a Política de privacidad",
      "HELPLINK": "Enlace de ayuda",
      "SUPPORTEMAIL": "Email de soporte",
      "SAVED": "¡Se guardó con éxito!",
      "RESET_TITLE": "Restaurar valores por defecto",
      "RESET_DESCRIPTION": "Estás a punto de restaurar los enlaces por defecto para los TDS y la política de privacida. ¿Quieres continuar?"
    },
    "LOGIN_TEXTS": {
      "TITLE": "Textos de interfaces de inicio de sesión",
      "DESCRIPTION": "Define tus textos para las interfaces de inicio de sesión. Si los textos están vacíos, se usarán los valores por defecto mostrados como sugerencias.",
      "DESCRIPTION_SHORT": "Define tus textos para las interfaces de inicio de sesión.",
      "NEWERVERSIONEXISTS": "Existe una nueva versión",
      "CURRENTDATE": "Configuración actual",
      "CHANGEDATE": "Nueva versión desde",
      "KEYNAME": "Pantalla de inicio de sesión / Interfaz",
      "RESET_TITLE": "Restaurar valores por defecto",
      "RESET_DESCRIPTION": "Estás a punto de restaurar todos los valores por defecto. Todos los cambios que has hecho serán borrados permanentemente. ¿Estás seguro de que quieres continuar?",
      "UNSAVED_TITLE": "¿Continuar sin guardar?",
      "UNSAVED_DESCRIPTION": "Has hecho cambios sin guardar. ¿Quieres guardarlos ahora?",
      "ACTIVE_LANGUAGE_NOT_ALLOWED": "Has seleccionado un idioma que no está permitido. Puedes seguir modificando los textos. Pero si quieres que tus usuarios realmente puedan usar este idioma, cambia las restricciones de tus instancias.",
      "LANGUAGES_NOT_ALLOWED": "No permitido:",
      "LANGUAGE": "Idioma",
      "LANGUAGES": {
        "de": "Deutsch",
        "en": "English",
        "es": "Español",
        "fr": "Français",
        "it": "Italiano",
        "ja": "日本語",
        "pl": "Polski",
        "zh": "简体中文",
        "bg": "Български",
        "pt": "Portuguese",
        "mk": "Македонски",
        "cs": "Čeština",
        "ru": "Русский",
        "nl": "Nederlands"
      },
      "KEYS": {
        "emailVerificationDoneText": "Verificación de email realizada",
        "emailVerificationText": "Verificación de email",
        "externalUserNotFoundText": "Usuario externo no encontrado",
        "footerText": "Pie",
        "initMfaDoneText": "Inicialización de MFA, hecha",
        "initMfaOtpText": "Inicializar MFA",
        "initMfaPromptText": "Inicializar diálogo de entrada MFA",
        "initMfaU2fText": "Initializar doble factor universal",
        "initPasswordDoneText": "Inicializar contraseña, hecho",
        "initPasswordText": "Inicializar contraseña",
        "initializeDoneText": "Inicializar usuario, hecho",
        "initializeUserText": "Inicializar usuario",
        "linkingUserDoneText": "Vinculación de usuario, hecho",
        "loginText": "Iniciar sesión",
        "logoutText": "Cerrar sesión",
        "mfaProvidersText": "Proveedores MFA",
        "passwordChangeDoneText": "Cambio de contraseña, hecho",
        "passwordChangeText": "Cambio de contraseña",
        "passwordResetDoneText": "Restablecimiento de contraseña, hecho",
        "passwordText": "Contraseña",
        "registrationOptionText": "Opciones de registro",
        "registrationOrgText": "Registrar org",
        "registrationUserText": "Registrar usuario",
        "selectAccountText": "Seleccionar cuenta",
        "successLoginText": "Inicio de sesión con éxito",
        "usernameChangeDoneText": "Cambio de nombre de usuario, hecho",
        "usernameChangeText": "Cambio de nombre de usuario",
        "verifyMfaOtpText": "Verificar OTP",
        "verifyMfaU2fText": "Verificar doble factor universal",
        "passwordlessPromptText": "Diálogo de entrada de acceso sin contraseña",
        "passwordlessRegistrationDoneText": "Registro sin contraseña, hecho",
        "passwordlessRegistrationText": "Registro sin contraseña",
        "passwordlessText": "Acceso sin contraseña",
        "externalRegistrationUserOverviewText": "Resumen de registro de usuario externo"
      }
    },
    "MESSAGE_TEXTS": {
      "TYPE": "Notificación",
      "TYPES": {
        "INIT": "Inicialización",
        "VE": "Verificación de email",
        "VP": "Verificación de teléfono",
        "VSO": "Verificar OTP de SMS",
        "VEO": "Verificar OTP de correo electrónico",
        "PR": "Restablecimiento de contraseña",
        "DC": "Reclamar un dominio",
        "PL": "Acceso sin contraseña",
        "PC": "Cambio de contraseña"
      },
      "CHIPS": {
        "firstname": "Nombre",
        "lastname": "Apellidos",
        "code": "Código",
        "preferredLoginName": "Nombre de inicio de sesión preferido",
        "displayName": "Nombre mostrado",
        "nickName": "Apodo",
        "loginnames": "Nombres de inicio de sesión",
        "domain": "Dominio",
        "lastEmail": "Último email",
        "lastPhone": "Último teléfono",
        "verifiedEmail": "Email verificado",
        "verifiedPhone": "Teléfono verificado",
        "changedate": "Cambiar fecha",
        "username": "Nombre de usuario",
        "tempUsername": "Nombre de usuario temporal",
        "otp": "Contraseña de un solo uso",
        "verifyUrl": "URL para verificar la contraseña de un solo uso"
      },
      "TOAST": {
        "UPDATED": "Textos personalizados guardados."
      }
    },
    "DEFAULTLABEL": "Los ajustes actuales se corresponden con el estándar de tu instancia.",
    "BTN_INSTALL": "Configurar",
    "BTN_EDIT": "Modificar",
    "DATA": {
      "DESCRIPTION": "Descripción",
      "MINLENGTH": "longitud mínima",
      "HASNUMBER": "tiene números",
      "HASSYMBOL": "tiene símbolos",
      "HASLOWERCASE": "tiene minúsculas",
      "HASUPPERCASE": "tiene mayúsculas",
      "SHOWLOCKOUTFAILURES": "mostrar fallos de bloqueo",
      "MAXATTEMPTS": "Intentos máximos",
      "EXPIREWARNDAYS": "Aviso de expiración después de estos días: ",
      "MAXAGEDAYS": "Antigüedad máxima en días",
      "USERLOGINMUSTBEDOMAIN": "Añadir el dominio de la organización como sufijo de los nombres de inicio de sesión",
      "USERLOGINMUSTBEDOMAIN_DESCRIPTION": "Si activas esta opción, todos los nombres de inicio de sesión tendrán como sufijo el dominio de esta organización. Si esta opción está desactivada, tendrás que asegurarte de que los nombres de usuario son únicos para todas las organizaciones.",
      "VALIDATEORGDOMAINS": "Verificación de dominio de la organización requerida (desafío DNS o HTTP)",
      "SMTPSENDERADDRESSMATCHESINSTANCEDOMAIN": "La dirección del remitente SMTP coincide con el dominio de la instancia",
      "ALLOWUSERNAMEPASSWORD_DESC": "El inicio de sesión convencional con nombre de usuario y contraseña está permitido.",
      "ALLOWEXTERNALIDP_DESC": "El inicio de sesión está permitido para los proveedores de identidad subyacentes",
      "ALLOWREGISTER_DESC": "Si esta opción es seleccionada, aparece un paso adicional durante el inicio de sesión para registrar un usuario.",
      "FORCEMFA": "Forzar MFA",
      "FORCEMFALOCALONLY": "Forzar MFA para usuarios locales",
      "FORCEMFALOCALONLY_DESC": "Si esta opción es seleccionada, los usuarios autenticados localmente tendrán que configurar un doble factor para iniciar sesión",
      "HIDEPASSWORDRESET_DESC": "Si esta opción es seleccionada, el usuario no podrá restablecer su contraseña en el proceso de inicio de sesión.",
      "HIDELOGINNAMESUFFIX": "Ocultar sufijo del nombre de inicio de sesión",
      "HIDELOGINNAMESUFFIX_DESC": "Oculta el sufijo del nombre de inicio de sesión en la interfaz de acceso",
      "IGNOREUNKNOWNUSERNAMES_DESC": "Si esta opción es seleccionada, la pantalla de contraseña se mostrará durante el proceso de inicio de sesión aunque no exista el usuario. El error en la comprobación de la contraseña no revelará si fue el usuario o la contraseña el que era incorrecto.",
      "ALLOWDOMAINDISCOVERY_DESC": "Si esta opción es seleccionada, el sufijo (@dominio.com) de un nombre de usuario desconocido en la pantalla de inicio de sesión será comprobado contra los dominios de la organización y se redirigirá a la organización en cuestión en caso de éxito.",
      "DEFAULTREDIRECTURI": "URI de redirección por defecto",
      "DEFAULTREDIRECTURI_DESC": "Define a dónde se redirigirá el usuario si el inicio de sesión ha comenzado sin un contexto de aplicación (p.e desde un email)",
      "ERRORMSGPOPUP": "Mostrar error en diálogo",
      "DISABLEWATERMARK": "Ocultar marca de agua",
      "DISABLEWATERMARK_DESC": "Ocultar la marca de agua Powered by ZITADEL en la interfaz de inicio de sesión"
    },
    "RESET": "Restablece los valores por defecto de la instancia",
    "CREATECUSTOM": "Crear política personalizada",
    "TOAST": {
      "SET": "¡La política se estableció con éxito!",
      "RESETSUCCESS": "¡La política se restableción con éxito!",
      "UPLOADSUCCESS": "¡Subida con éxito!",
      "DELETESUCCESS": "¡Borrada con éxito!",
      "UPLOADFAILED": "¡Falló la subida!"
    }
  },
  "ORG_DETAIL": {
    "TITLE": "Organización",
    "DESCRIPTION": "Aquí puedes editar la configuración de tu organización y gestionar los miembros.",
    "DETAIL": {
      "TITLE": "Detalle",
      "NAME": "Nombre",
      "DOMAIN": "Dominio",
      "STATE": {
        "0": "No definida",
        "1": "Activa",
        "2": "Inactiva"
      }
    },
    "MEMBER": {
      "TITLE": "Miembros",
      "USERNAME": "Nombre de usuario",
      "DISPLAYNAME": "Nombre mostrado",
      "LOGINNAME": "Nombre de inicio de sesión",
      "EMAIL": "Email",
      "ROLES": "Roles",
      "ADD": "Añadir miembro",
      "ADDDESCRIPTION": "Introducir los nombres de los usuarios a añadir."
    },
    "TABLE": {
      "TOTAL": "Total de entradas",
      "SELECTION": "Elementos seleccionados",
      "DEACTIVATE": "Desactivar usuario",
      "ACTIVATE": "Activar usuario",
      "DELETE": "Borrar usuario",
      "CLEAR": "Borrar la selección"
    }
  },
  "PROJECT": {
    "PAGES": {
      "TITLE": "Proyecto",
      "DESCRIPTION": "Aquí puedes definir aplicaciones, gestionar roles y permitir a otras organizaciones utilizar tu proyecto.",
      "DELETE": "Borrar proyecto",
      "DETAIL": "Detalle",
      "CREATE": "Crear proyecto",
      "CREATE_DESC": "Inserta el nombre de tu proyecto.",
      "ROLE": "Rol",
      "NOITEMS": "Sin proyectos",
      "ZITADELPROJECT": "Esto pertenece al proyecto ZITADEL. Cuidado: Si haces cambio puede que ZITADEL no se comporte como se espera.",
      "TYPE": {
        "OWNED": "Proyectos propios",
        "OWNED_SINGULAR": "Proyecto propio",
        "GRANTED_SINGULAR": "Proyecto concedido"
      },
      "PRIVATELABEL": {
        "TITLE": "Ajustes de imagen de marca",
        "0": {
          "TITLE": "No especificado",
          "DESC": "Tan pronto como el usuario se identifique, se mostrará la imagen de marca de la organización del usuario identificado, antes de que se muestre el aspecto por defecto."
        },
        "1": {
          "TITLE": "Utilizar configuración del proyecto",
          "DESC": "Se mostrará la imagen de marca de la organización que es dueña del proyecto"
        },
        "2": {
          "TITLE": "Utilizar configuración de la organización del usuario",
          "DESC": "Se mostrará la imagen de marca de la organización del proyecto, pero tan pronto como el usuario se identifique, se mostrará la configuración de la organización del usuario identificado."
        },
        "DIALOG": {
          "TITLE": "Ajustes de la imagen de marca",
          "DESCRIPTION": "Selecciona el comportamiento del inicio de sesión cuando se utiliza el proyecto."
        }
      },
      "PINNED": "Fijado",
      "ALL": "Todos",
      "CREATEDON": "Creado el",
      "LASTMODIFIED": "Modificado por última vez el",
      "ADDNEW": "Crear nuevo proyecto",
      "DIALOG": {
        "REACTIVATE": {
          "TITLE": "Reactivar proyecto",
          "DESCRIPTION": "¿Realmente quieres reactivar tu proyecto?"
        },
        "DEACTIVATE": {
          "TITLE": "Desactivar proyecto",
          "DESCRIPTION": "¿Realmente quieres desactivar tu proyecto?"
        },
        "DELETE": {
          "TITLE": "Borrar proyecto",
          "DESCRIPTION": "¿Realmente quieres borrar tu proyecto?",
          "TYPENAME": "Escribir el nombre del proyecto para borrarlo permanentemente."
        }
      }
    },
    "SETTINGS": {
      "TITLE": "Ajustes",
      "DESCRIPTION": ""
    },
    "STATE": {
      "TITLE": "Estado",
      "0": "No definido",
      "1": "Activo",
      "2": "Inactivo"
    },
    "TYPE": {
      "TITLE": "Tipo",
      "0": "Tipo desconocido",
      "1": "Propio",
      "2": "Concedido"
    },
    "NAME": "Nombre",
    "NAMEDIALOG": {
      "TITLE": "Renombrar proyecto",
      "DESCRIPTION": "Introduce el nuevo nombre de tu proyecto",
      "NAME": "Nuevo nombre"
    },
    "MEMBER": {
      "TITLE": "Mánagers",
      "TITLEDESC": "Los mánagers pueden hacer cambios en este proyecto basándose en su rol.",
      "DESCRIPTION": "Estos mánagers pueden editar tu proyecto.",
      "USERNAME": "Nombre de usuario",
      "DISPLAYNAME": "Nombre mostrado",
      "LOGINNAME": "Nombre de inicio de sesión",
      "EMAIL": "Email",
      "ROLES": "Roles",
      "USERID": "ID de usuario"
    },
    "GRANT": {
      "EMPTY": "No hay organizaciones concesionarias.",
      "TITLE": "Concesiones de proyecto",
      "DESCRIPTION": "Permitir a otra organización usar tu proyecto.",
      "EDITTITLE": "Editar roles",
      "CREATE": {
        "TITLE": "Crear organización concesionaria",
        "SEL_USERS": "Selecciona los usuarios a los que quieres conceder acceso",
        "SEL_PROJECT": "Buscar un proyecto",
        "SEL_ROLES": "Selecciona los roles que quieres que se añadan a la concesión",
        "SEL_USER": "Seleccionar usuarios",
        "SEL_ORG": "Buscar una organización",
        "SEL_ORG_DESC": "Busca la organización concesionaria.",
        "ORG_DESCRIPTION": "Estás a punto de conceder acceso a un usuario para la organización {{name}}.",
        "ORG_DESCRIPTION_DESC": "Cambia el contexto en la cabecera superior para conceder acceso a un usuario para otra organización.",
        "SEL_ORG_FORMFIELD": "Organización",
        "FOR_ORG": "La concesión se creó para:"
      },
      "DETAIL": {
        "TITLE": "Concesión de proyecto",
        "DESC": "Puedes seleccionar qué roles pueden usarse por la organización especificada y elegir mánagers",
        "MEMBERTITLE": "Mánagers",
        "MEMBERDESC": "Estos son los mánagers de la organización concesionaria. Añade aquí los usuarios que deberían obtener acceso para editar los datos del proyecto.",
        "PROJECTNAME": "Nombre del proyecto",
        "GRANTEDORG": "Organización concesionaria",
        "RESOURCEOWNER": "Propietario del recurso"
      },
      "STATE": "Estado",
      "STATES": {
        "1": "Activo",
        "2": "Inactivo"
      },
      "ALL": "Todos",
      "SHOWDETAIL": "Mostrar detalles",
      "USER": "Usuario",
      "MEMBERS": "Mánagers",
      "ORG": "Organización",
      "PROJECTNAME": "Nombre del proyecto",
      "GRANTEDORG": "Organización concesionaria",
      "GRANTEDORGDOMAIN": "Dominio",
      "RESOURCEOWNER": "Propietario del recurso",
      "GRANTEDORGNAME": "Nombre de organización",
      "GRANTID": "Id de concesiones",
      "CREATIONDATE": "Fecha de creación",
      "CHANGEDATE": "Última modificación",
      "DATES": "Fecha",
      "ROLENAMESLIST": "Roles",
      "NOROLES": "Sin roles",
      "TYPE": "Tipo",
      "TOAST": {
        "PROJECTGRANTUSERGRANTADDED": "Concesión de proyecto creada.",
        "PROJECTGRANTADDED": "Concesión de proyecto añadida.",
        "PROJECTGRANTCHANGED": "Concesión de proyecto modificada.",
        "PROJECTGRANTMEMBERADDED": "Gestor de concesiones añadido.",
        "PROJECTGRANTMEMBERCHANGED": "Gestor de concesiones modificado.",
        "PROJECTGRANTMEMBERREMOVED": "Gestor de concesiones eliminado.",
        "PROJECTGRANTUPDATED": "Concesión de proyecto actualizada"
      },
      "DIALOG": {
        "DELETE_TITLE": "Borrar concesión de proyecto",
        "DELETE_DESCRIPTION": "Estás a punto de borrar una concesión de proyecto. ¿Estás seguro?"
      },
      "ROLES": "Roles del proyecto"
    },
    "APP": {
      "TITLE": "Aplicaciones",
      "NAME": "Nombre",
      "NAMEREQUIRED": "Se requiere un nombre."
    },
    "ROLE": {
      "EMPTY": "Aún no se han creado roles.",
      "ADDNEWLINE": "Añadir rol adicional",
      "KEY": "Clave",
      "TITLE": "Roles",
      "DESCRIPTION": "Define algunos roles que pueden usarse para crear concesiones sobre proyectos.",
      "NAME": "Nombre",
      "DISPLAY_NAME": "Nombre mostrado",
      "GROUP": "Grupo",
      "ACTIONS": "Acciones",
      "ADDTITLE": "Crear rol",
      "ADDDESCRIPTION": "Introducir los datos para el nuevo rol.",
      "EDITTITLE": "Editar rol",
      "EDITDESCRIPTION": "Introducir los nuevos datos para el rol.",
      "DELETE": "Borrar rol",
      "CREATIONDATE": "Creado",
      "CHANGEDATE": "Última modificación",
      "SELECTGROUPTOOLTIP": "Selecciona todos los roles del grupo {{group}}.",
      "OPTIONS": "Opciones",
      "ASSERTION": "Comprobar roles en la autenticación",
      "ASSERTION_DESCRIPTION": "La información del rol es enviada desde el endpoint de Userinfo y, dependiendo de la configuración de la aplicación, en tokens y otros tipos.",
      "CHECK": "Comprobar autorización en la autenticación",
      "CHECK_DESCRIPTION": "Si se establece, a los usuarios solo se les permite autenticarse si se ha asignado algún rol a su cuenta.",
      "DIALOG": {
        "DELETE_TITLE": "Borrar rol",
        "DELETE_DESCRIPTION": "Estás a punto de borrar un rol de proyecto. ¿Estás seguro?"
      }
    },
    "HAS_PROJECT": "Comprobar proyecto en la autenticación",
    "HAS_PROJECT_DESCRIPTION": "Se comprueba si la organización del usuario tiene este proyecto. De no tenerlo, el usuario no puede ser autenticado.",
    "TABLE": {
      "TOTAL": "Total de entradas:",
      "SELECTION": "Elementos seleccionados",
      "DEACTIVATE": "Desactivar proyecto",
      "ACTIVATE": "Activar proyecto",
      "DELETE": "Borrar proyecto",
      "ORGNAME": "Nombre de organización",
      "ORGDOMAIN": "Dominio de organización",
      "STATE": "Estado",
      "TYPE": "Tipo",
      "CREATIONDATE": "Creado el",
      "CHANGEDATE": "Última modificación",
      "RESOURCEOWNER": "Propietario",
      "SHOWTABLE": "Mostrar tabla",
      "SHOWGRID": "Mostrar cuadrícula",
      "EMPTY": "No se encontraron proyectos"
    },
    "TOAST": {
      "MEMBERREMOVED": "Mánager eliminado.",
      "MEMBERSADDED": "Mánagers añadidos.",
      "MEMBERADDED": "Mánager añadido.",
      "MEMBERCHANGED": "Mánager modificado.",
      "ROLESCREATED": "Roles creados.",
      "ROLEREMOVED": "Rol eliminado.",
      "ROLECHANGED": "Rol modificado.",
      "REACTIVATED": "Reactivado.",
      "DEACTIVATED": "Desactivado.",
      "CREATED": "Proyecto creado.",
      "UPDATED": "Proyecto modificado.",
      "GRANTUPDATED": "Concesión modificada.",
      "DELETED": "Proyecto borrado."
    }
  },
  "ROLES": {
    "DIALOG": {
      "DELETE_TITLE": "Borrar rol",
      "DELETE_DESCRIPTION": "Estás a punto de borrar un rol. ¿Estás seguro?"
    }
  },
  "NEXTSTEPS": {
    "TITLE": "Próximos pasos"
  },
  "IDP": {
    "LIST": {
      "ACTIVETITLE": "Activar proveedores de identidad"
    },
    "CREATE": {
      "TITLE": "Añadir proveedor",
      "DESCRIPTION": "Selecciona uno o más de los siguientes proveedores.",
      "STEPPERTITLE": "Crear proveedor",
      "OIDC": {
        "TITLE": "Proveedor OIDC",
        "DESCRIPTION": "Introduce los datos requeridos por tu proveedor OIDC."
      },
      "OAUTH": {
        "TITLE": "Proveedor OAuth",
        "DESCRIPTION": "Introduce los datos requeridos por tu proveedor OAuth."
      },
      "JWT": {
        "TITLE": "Proveedor JWT",
        "DESCRIPTION": "Introduce los datos requeridos por tu proveedor JWT."
      },
      "GOOGLE": {
        "TITLE": "Proveedor Google",
        "DESCRIPTION": "Introduce los datos requeridos por tu proveedor de identidad Google"
      },
      "GITLAB": {
        "TITLE": "Proveedor Gitlab",
        "DESCRIPTION": "Introduce los datos requeridos por tu proveedor de identidad Gitlab"
      },
      "GITLABSELFHOSTED": {
        "TITLE": "Proveedor Gitlab Self Hosted",
        "DESCRIPTION": "Introduce las credenciales para tu proveedor de identidad Gitlab Self Hosted"
      },
      "GITHUBES": {
        "TITLE": "Proveedor GitHub Enterprise Server",
        "DESCRIPTION": "Introduce las credenciales para tu proveedor de identidad GitHub Enterprise Server"
      },
      "GITHUB": {
        "TITLE": "Proveedor Github",
        "DESCRIPTION": "Introduce las credenciales para tu proveedor de identidad Github"
      },
      "AZUREAD": {
        "TITLE": "Proveedor Microsoft",
        "DESCRIPTION": "Introduce las credenciales para tu proveedor de identidad Microsoft"
      },
      "LDAP": {
        "TITLE": "Active Directory / LDAP",
        "DESCRIPTION": "Introduce las credenciales para tu proveedor LDAP"
      }
    },
    "DETAIL": {
      "TITLE": "Proveedor de identidad (IDP)",
      "DESCRIPTION": "Actualiza la configuración de tu proveedor",
      "DATECREATED": "Creado",
      "DATECHANGED": "Cambiado"
    },
    "OPTIONS": {
      "ISAUTOCREATION": "Creación automática",
      "ISAUTOCREATION_DESC": "Si se selecciona, una cuenta se creará si aún no existiera.",
      "ISAUTOUPDATE": "Actualización automática",
      "ISAUTOUPDATE_DESC": "Si se selecciona, las cuentas se actualizarán en la reautenticación.",
      "ISCREATIONALLOWED": "Creación de cuentas permitida",
      "ISCREATIONALLOWED_DESC": "Determina si se pueden crear cuentas.",
      "ISLINKINGALLOWED": "Permitida la vinculación de cuentas",
      "ISLINKINGALLOWED_DESC": "Determina si una identidad puede vincularse a una cuenta existente."
    },
    "OWNERTYPES": {
      "0": "desconocido",
      "1": "Instancia",
      "2": "Organización"
    },
    "STATES": {
      "1": "activo",
      "2": "inactivo"
    },
    "AZUREADTENANTTYPES": {
      "3": "Tenant ID",
      "0": "Common",
      "1": "Organizations",
      "2": "Consumers"
    },
    "AZUREADTENANTTYPE": "Tipo de Tenant",
    "AZUREADTENANTID": "ID de Tenant",
    "EMAILVERIFIED": "Correo verificado",
    "NAMEHINT": "Si se especifica se mostrará en la interfaz de inicio de sesión.",
    "OPTIONAL": "opcional",
    "LDAPATTRIBUTES": "Atributos LDAP",
    "UPDATEBINDPASSWORD": "actualizar contraseña para Bind",
    "UPDATECLIENTSECRET": "actualizar secreto del cliente",
    "ADD": "Añadir proveedor de identidad",
    "TYPE": "Tipo",
    "OWNER": "Propietario",
    "ID": "ID",
    "NAME": "Nombre",
    "AUTHORIZATIONENDPOINT": "Endpoint de autorización",
    "TOKENENDPOINT": "Endpoint de Tokens",
    "USERENDPOINT": "Endpoint de usuarios",
    "IDATTRIBUTE": "Atributo ID",
    "AVAILABILITY": "Disponibilidad",
    "AVAILABLE": "disponible",
    "AVAILABLEBUTINACTIVE": "disponible pero inactivo",
    "SETAVAILABLE": "configurar como disponible",
    "SETUNAVAILABLE": "configurar como no disponible",
    "CONFIG": "Configuración",
    "STATE": "Estado",
    "ISSUER": "Emisor",
    "SCOPESLIST": "Lista de scopes",
    "CLIENTID": "ID del cliente",
    "CLIENTSECRET": "Secreto del cliente",
    "LDAPCONNECTION": "Conexión",
    "LDAPUSERBINDING": "User binding",
    "BASEDN": "BaseDn",
    "BINDDN": "BindDn",
    "BINDPASSWORD": "Contraseña Bind",
    "SERVERS": "Servidores",
    "STARTTLS": "Start TLS",
    "TIMEOUT": "Timeout en segundos",
    "USERBASE": "Userbase",
    "USERFILTERS": "Filtros de usuario",
    "USEROBJECTCLASSES": "User Object Classes",
    "REQUIRED": "requerido",
    "LDAPIDATTRIBUTE": "Atributo ID",
    "AVATARURLATTRIBUTE": "Atributo de Url de avatar",
    "DISPLAYNAMEATTRIBUTE": "Atributo Displayname",
    "EMAILATTRIBUTEATTRIBUTE": "Atributo Email",
    "EMAILVERIFIEDATTRIBUTE": "Atributo Email verificado",
    "FIRSTNAMEATTRIBUTE": "Atributo Firstname",
    "LASTNAMEATTRIBUTE": "Atributo Lastname",
    "NICKNAMEATTRIBUTE": "Atributo Nickname",
    "PHONEATTRIBUTE": "Atributo Phone",
    "PHONEVERIFIEDATTRIBUTE": "Atributo phone verificado",
    "PREFERREDLANGUAGEATTRIBUTE": "Atributo Preferred language",
    "PREFERREDUSERNAMEATTRIBUTE": "Atributo Preferred username",
    "PROFILEATTRIBUTE": "Atributo Profile",
    "IDPDISPLAYNAMMAPPING": "Mapeado de nombres mostrados IDP",
    "USERNAMEMAPPING": "Maperado de nombres de usuario",
    "DATES": "Fechas",
    "CREATIONDATE": "Creado el",
    "CHANGEDATE": "Última modificación",
    "DEACTIVATE": "Desactivar",
    "ACTIVATE": "Activar",
    "DELETE": "Borrar",
    "DELETE_TITLE": "Borrar IDP",
    "DELETE_DESCRIPTION": "Estás a punto de borrar un proveedor de identidad. Los cambios son irrevocables. ¿Estás seguro de que quieres hacer esto?",
    "REMOVE_WARN_TITLE": "Quitar desplazado interno",
    "REMOVE_WARN_DESCRIPTION": "Está a punto de eliminar un proveedor de identidad. Esto eliminará la selección del IDP disponible para sus usuarios y los usuarios ya registrados no podrán volver a iniciar sesión. ¿Estás seguro de continuar?",
    "DELETE_SELECTION_TITLE": "Borrar IDP",
    "DELETE_SELECTION_DESCRIPTION": "Estás a punto de borrar un proveedor de identidad. Los cambios resultantes son irrevocables. ¿Estás seguro de que quieres hacer esto?",
    "EMPTY": "No hay IDP disponible",
    "OIDC": {
      "GENERAL": "Información general",
      "TITLE": "Configuración OIDC",
      "DESCRIPTION": "Introduce los datos del proveedor de identidad OIDC."
    },
    "JWT": {
      "TITLE": "Configuración JWT",
      "DESCRIPTION": "Introduce los datos para el proveedor de identidad JWT.",
      "HEADERNAME": "Nombre de cabecera",
      "JWTENDPOINT": "JWT Endpoint",
      "JWTKEYSENDPOINT": "JWT Keys Endpoint"
    },
    "TOAST": {
      "SAVED": "Guardado con éxito.",
      "REACTIVATED": "IDP reactivado.",
      "DEACTIVATED": "IDP desactivado.",
      "SELECTEDREACTIVATED": "Los IDPs seleccionados se reactivaron.",
      "SELECTEDDEACTIVATED": "Los IDPs seleccionados se han desactivado.",
      "SELECTEDKEYSDELETED": "Los IDPs seleccionados se han borrado.",
      "DELETED": "¡IDP eliminado con éxito!",
      "ADDED": "Añadido con éxito.",
      "REMOVED": "Eliminado con éxito."
    },
    "ISIDTOKENMAPPING": "Asignación del ID token",
    "ISIDTOKENMAPPING_DESC": "Si se selecciona, la información del proveedor se asigna desde el ID token, no desde el punto final de userinfo."
  },
  "MFA": {
    "LIST": {
      "MULTIFACTORTITLE": "Acceso sin contraseña",
      "MULTIFACTORDESCRIPTION": "Define tus multifactores para tu autenticación sin contraseña aquí.",
      "SECONDFACTORTITLE": "Autenticación multifactor",
      "SECONDFACTORDESCRIPTION": "Define otros factores posibles con los que puedes asegurar tu autenticación con contraseña."
    },
    "CREATE": {
      "TITLE": "Nuevo factor",
      "DESCRIPTION": "Selecciona tu nuevo tipo de factor."
    },
    "DELETE": {
      "TITLE": "Borrar factor",
      "DESCRIPTION": "Está a punto de borrar un factor de las configuraciones de inicio de sesión. ¿Estás seguro?"
    },
    "TOAST": {
      "ADDED": "Añadido con éxito.",
      "SAVED": "Guardado con éxito.",
      "DELETED": "Eliminado con éxito."
    },
    "TYPE": "Tipo",
    "MULTIFACTORTYPES": {
      "0": "Desconocido",
      "1": "Huella dactilar, claves de seguridad, Face ID y otros"
    },
    "SECONDFACTORTYPES": {
      "0": "Desconocido",
      "1": "One Time Password por Authenticator App (TOTP)",
      "2": "Huella dactilar, claves de seguridad, Face ID y otros",
      "3": "One Time Password por email (Email OTP)",
      "4": "One Time Password por SMS (SMS OTP)"
    }
  },
  "LOGINPOLICY": {
    "CREATE": {
      "TITLE": "Ajustes de inicio de sesión",
      "DESCRIPTION": "Define cómo tus usuarios pueden autenticarse en tu organización."
    },
    "IDPS": "Proveedores de identidad (IDPs)",
    "ADDIDP": {
      "TITLE": "Añadir proveedor de identidad (IDP)",
      "DESCRIPTION": "Puedes seleccionar proveedores predefinidos o creados por uno mismo para la autenticación.",
      "SELECTIDPS": "Proveedores de identidad (IDP)"
    },
    "PASSWORDLESS": "Inicio de sesión sin contraseña",
    "PASSWORDLESSTYPE": {
      "0": "No permitido",
      "1": "Permitido"
    }
  },
  "SMTP": {
    "LIST": {
      "TITLE": "Proveedor SMTP",
      "DESCRIPTION": "Estos son los proveedores SMTP para tu instancia de Zitadel. Activa el que quieras utilizar para enviar notificaciones a tus usuarios.",
      "EMPTY": "No hay ningún proveedor SMTP disponible",
      "ACTIVATED": "Activado",
      "ACTIVATE": "Activar proveedor",
      "DEACTIVATE": "Desactivar proveedor",
      "TYPE": "Tipo",
      "DIALOG": {
        "ACTIVATED": "Tu configuración SMTP ha sido activada",
        "ACTIVATE_WARN_TITLE": "Activar configuración SMTP",
        "ACTIVATE_WARN_DESCRIPTION": "Estás a punto de activar una configuración SMTP. Primero desactivaremos la configuración de tu proveedor actual y después activaremos esta configuración. ¿Estás seguro?",
        "DEACTIVATE_WARN_TITLE": "Desactivar configuración SMTP",
        "DEACTIVATE_WARN_DESCRIPTION": "Estás a punto de desactivar una configuración SMTP. ¿Está seguro?",
        "DEACTIVATED": "La configuración SMTP ha sido desactivada",
        "DELETE_TITLE": "Eliminar configuración SMTP",
        "DELETE_DESCRIPTION": "Estás a punto de eliminar una configuración. Confirma esta acción escribiendo el nombre del remitente",
        "DELETED": "La configuración SMTP ha sido eliminada",
        "SENDER": "Escribe {{ value }} para eliminar esta configuración SMTP."
      }
    },
    "CREATE": {
      "TITLE": "Agrega un proveedor SMTP",
      "DESCRIPTION": "Selecciona uno o más de los siguientes proveedores.",
      "STEPS": {
        "TITLE": "Agrega un proveedor SMTP {{ value }} ",
        "CREATE_DESC_TITLE": "Introduce tu configuración SMTP de {{ value }} paso a paso",
        "CURRENT_DESC_TITLE": "Estas son tus configuraciones SMTP",
        "PROVIDER_SETTINGS": "Configuración del proveedor SMTP",
        "SENDER_SETTINGS": "Configuración del remitente",
        "TEST_SETTINGS": "Probar la configuración SMTP"
      }
    },
    "DETAIL": {
      "TITLE": "Configuración del proveedor SMTP"
    },
    "EMPTY": "No hay ningún proveedor SMTP disponible",
    "STEPS": {
      "SENDGRID": {}
    }
  },
  "APP": {
    "LIST": "Aplicaciones",
    "COMPLIANCE": "Cumplimiento OIDC",
    "URLS": "URLs",
    "CONFIGURATION": "Configuración",
    "TOKEN": "Ajustes de Token",
    "PAGES": {
      "TITLE": "Aplicación",
      "ID": "ID",
      "DESCRIPTION": "Aquí puedes editar los datos de tu aplicación y su configuración.",
      "CREATE": "Crear aplicación",
      "CREATE_SELECT_PROJECT": "Selecciona primero tu proyecto",
      "CREATE_NEW_PROJECT": "o crea uno nuevo <a href='{{url}}' title='Crear proyecto'>aquí</a>.",
      "CREATE_DESC_TITLE": "Introduce los detalles de tu aplicación paso a paso",
      "CREATE_DESC_SUB": "Se generará automáticamente una configuración recomendada.",
      "STATE": "Estado",
      "DATECREATED": "Creada",
      "DATECHANGED": "Cambiada",
      "URLS": "URLs",
      "DELETE": "Borrar App",
      "JUMPTOPROJECT": "Para configurar roles, autorizaciones y más, navegue hasta el proyecto.",
      "DETAIL": {
        "TITLE": "Detalle",
        "STATE": {
          "0": "No definida",
          "1": "Activa",
          "2": "Inactiva"
        }
      },
      "DIALOG": {
        "CONFIG": {
          "TITLE": "Cambiar configuración OIDC"
        },
        "DELETE": {
          "TITLE": "Borrar App",
          "DESCRIPTION": "¿Realmente quieres borrar esta aplicación?"
        }
      },
      "NEXTSTEPS": {
        "TITLE": "Pasos siguientes",
        "0": {
          "TITLE": "Añadir roles",
          "DESC": "Introduce tus roles de proyecto"
        },
        "1": {
          "TITLE": "Añadir usuarios",
          "DESC": "Aañadir nuevos usuarios de tu organización"
        },
        "2": {
          "TITLE": "Ayuda & Soporte",
          "DESC": "Lee nuestra documentación acerca de crear aplicaciones o contactar con nuestro soporte"
        }
      }
    },
    "NAMEDIALOG": {
      "TITLE": "Renombrar App",
      "DESCRIPTION": "Introducir el nuevo nombre de tu app",
      "NAME": "Nuevo nombre"
    },
    "NAME": "Nombre",
    "TYPE": "Tipo de aplicación",
    "AUTHMETHOD": "Método de autenticación",
    "AUTHMETHODSECTION": "Método de autenticación",
    "GRANT": "Tipos de concesión",
    "ADDITIONALORIGINS": "Orígenes adicionales",
    "ADDITIONALORIGINSDESC": "Si quieres añadir orígenes adicionales a tu aplicación que no se usan como redirección puedes hacerlo aquí.",
    "ORIGINS": "Orígenes",
    "NOTANORIGIN": "El valor introducido no es un orígen",
    "PROSWITCH": "Soy pro. Saltar este asistente.",
    "NAMEANDTYPESECTION": "Nombre y tipo",
    "TITLEFIRST": "Nombre de la aplicación",
    "TYPETITLE": "Tipo de aplicación",
    "OIDC": {
      "WELLKNOWN": "Más enlaces pueden obtenerse del <a href='{{url}}' title='Discovery endpoint' target='_blank'>endpoint de descubrimiento</a>.",
      "INFO": {
        "ISSUER": "Emisor",
        "CLIENTID": "Id de cliente"
      },
      "CURRENT": "Configuración actual",
      "TOKENSECTIONTITLE": "Opciones de AuthToken",
      "REDIRECTSECTIONTITLE": "Ajustes de redirección",
      "REDIRECTTITLE": "Especifica las URIs a las que redirigirá el inicio de sesión.",
      "POSTREDIRECTTITLE": "Esta es la URI a la que se redirigirá tras cerrar sesión.",
      "REDIRECTDESCRIPTIONWEB": "Las URIs de redirección deben comenzar con https://. http:// solo es válida con el modo de desarrollo activado.",
      "REDIRECTDESCRIPTIONNATIVE": "Las URIs de redirección deben comenzar con tu propio protocolo, http://127.0.0.1, http://[::1] o http://localhost.",
      "REDIRECTNOTVALID": "Esta URI de redirección no es válida.",
      "COMMAORENTERSEPERATION": "separado con ↵",
      "TYPEREQUIRED": "Se requiere el tipo.",
      "TITLE": "Configuración OIDC",
      "CLIENTID": "ID de cliente",
      "CLIENTSECRET": "Secreto de cliente",
      "CLIENTSECRET_NOSECRET": "Con tu flujo de autenticación elegido, no se requiere ningún secreto y por tanto no está disponible.",
      "CLIENTSECRET_DESCRIPTION": "Mantén tu secreto de cliente en un lugar seguro puesto que desaparecerá una vez que se cierre el diálogo.",
      "REGENERATESECRET": "Regenerar secreto de cliente",
      "DEVMODE": "Modo Desarrollo",
      "DEVMODE_ENABLED": "Activado",
      "DEVMODE_DISABLED": "Desactivado",
      "DEVMODEDESC": "Cuidado: Si el modo de desarrollo está activado las URIs de redirección no serán validadas.",
      "SKIPNATIVEAPPSUCCESSPAGE": "Saltar página de inicio de sesión con éxito",
      "SKIPNATIVEAPPSUCCESSPAGE_DESCRIPTION": "Sáltate la página de éxito después de iniciar sesión en esta app nativa.",
      "REDIRECT": "URIs de redirección",
      "REDIRECTSECTION": "URIs de redirección",
      "POSTLOGOUTREDIRECT": "URIs a usar tras cerrar sesión",
      "RESPONSESECTION": "Tipos de respuestas",
      "GRANTSECTION": "Tipos de concesiones",
      "GRANTTITLE": "Selecciona tus tipos de concesiones. Nota: Implícito solo está disponibles para aplicaciones de navegador.",
      "APPTYPE": {
        "0": "Web",
        "1": "User Agent",
        "2": "Nativo"
      },
      "RESPONSETYPE": "Tipos de respuestas",
      "RESPONSE": {
        "0": "Código",
        "1": "ID Token",
        "2": "Token-ID Token"
      },
      "REFRESHTOKEN": "Token de refresco",
      "GRANTTYPE": "Tipos de concesiones",
      "GRANT": {
        "0": "Código de autorización",
        "1": "Implícito",
        "2": "Token de refresco",
        "3": "Device Code",
        "4": "Intercambio de tokens"
      },
      "AUTHMETHOD": {
        "0": "Básico",
        "1": "Post",
        "2": "Ninguno",
        "3": "Clave privada JWT"
      },
      "TOKENTYPE": "Auth Token Type",
      "TOKENTYPE0": "Bearer Token",
      "TOKENTYPE1": "JWT",
      "UNSECUREREDIRECT": "Espero que sepas lo que estás haciendo.",
      "OVERVIEWSECTION": "Resumen",
      "OVERVIEWTITLE": "Has terminado. Revisa tu configuración.",
      "ACCESSTOKENROLEASSERTION": "Añadir roles de usuario para el token de acceso",
      "ACCESSTOKENROLEASSERTION_DESCRIPTION": "Si se selecciona, los roles solicitados para el usuario autenticado se añaden al token de acceso.",
      "IDTOKENROLEASSERTION": "Roles de usuario dentro del Token de ID",
      "IDTOKENROLEASSERTION_DESCRIPTION": "Si se selecciona, los roles solicitados para el usuario autenticado se añaden al token de ID.",
      "IDTOKENUSERINFOASSERTION": "Información del usuario dentro del Token de ID",
      "IDTOKENUSERINFOASSERTION_DESCRIPTION": "Permite a los clientes obtener los claims de perfil, email, teléfono y dirección del token de ID.",
      "CLOCKSKEW": "Permite a los clientes manejar el sesgo de reloj de OP y el cliente. La duración (0-5 s) se agregará al claim exp y se restará de iats, auth_time y nbf.",
      "RECOMMENDED": "recomendado",
      "NOTRECOMMENDED": "no recomendado",
      "SELECTION": {
        "APPTYPE": {
          "WEB": {
            "TITLE": "Web",
            "DESCRIPTION": "Aplicaciones web habituales como .net, PHP, Node.js, Java, etc."
          },
          "NATIVE": {
            "TITLE": "Nativo",
            "DESCRIPTION": "Apps móviles, de escritorio, dispositivos inteligentes, etc."
          },
          "USERAGENT": {
            "TITLE": "User Agent",
            "DESCRIPTION": "Single Page Applications (SPA) y en general todos los frameworks de JS ejecutados en navegadores"
          }
        }
      }
    },
    "API": {
      "INFO": {
        "CLIENTID": "Id de cliente"
      },
      "REGENERATESECRET": "Regenerar secreto del cliente",
      "SELECTION": {
        "TITLE": "API",
        "DESCRIPTION": "APIs en general"
      },
      "AUTHMETHOD": {
        "0": "Básica",
        "1": "Clave privada JWT"
      }
    },
    "SAML": {
      "SELECTION": {
        "TITLE": "SAML",
        "DESCRIPTION": "Aplicaciones SAML"
      },
      "CONFIGSECTION": "Configuración SAML",
      "CHOOSEMETADATASOURCE": "Proporciona tu configuración SAML usando una de las siguientes opciones:",
      "METADATAOPT1": "Opción 1. Especifica la URL donde se encuentra el fichero de metadatos",
      "METADATAOPT2": "Opción 2. Sube un fichero que contenga tus metadatos XML",
      "METADATAOPT3": "Opción 3. Crea, al vuelo, un fichero de metadatos mínimo proporcionando el ENTITYID y la ACS URL",
      "UPLOAD": "Subir fichero XML",
      "METADATA": "Metadatos",
      "METADATAFROMFILE": "Metadatos desde un fichero",
      "CERTIFICATE": "Certificado SAML",
      "DOWNLOADCERT": "Descargar certificado SAML",
      "CREATEMETADATA": "Crear metadatos",
      "ENTITYID": "Entity ID",
      "ACSURL": "ACS endpoint URL"
    },
    "AUTHMETHODS": {
      "CODE": {
        "TITLE": "Código",
        "DESCRIPTION": "Intercambia el código de autorización por tokens"
      },
      "PKCE": {
        "TITLE": "PKCE",
        "DESCRIPTION": "Usar un hash aleatorio en lugar de un secreto de cliente estático para más seguridad"
      },
      "POST": {
        "TITLE": "POST",
        "DESCRIPTION": "Enviar client_id y client_secret como parte del formulario"
      },
      "PK_JWT": {
        "TITLE": "Clave privada JWT",
        "DESCRIPTION": "Usar una clave privada para autorizar la aplicación"
      },
      "BASIC": {
        "TITLE": "Básica",
        "DESCRIPTION": "Autenticación con nombre de usuario y contraseña"
      },
      "IMPLICIT": {
        "TITLE": "Implícita",
        "DESCRIPTION": "Obtén los tokens directamente del endpoint de autorización"
      },
      "DEVICECODE": {
        "TITLE": "Device Code",
        "DESCRIPTION": "Autorizar el dispositivo en una computadora o teléfono."
      },
      "CUSTOM": {
        "TITLE": "Personalizada",
        "DESCRIPTION": "Tu configuración no se corresponde con alguna de las otras opciones."
      }
    },
    "TOAST": {
      "REACTIVATED": "Aplicación reactivada.",
      "DEACTIVATED": "Aplicación desactivada.",
      "OIDCUPDATED": "App actualizada.",
      "APIUPDATED": "App actualizada",
      "UPDATED": "App actualizada.",
      "CREATED": "App creada.",
      "CLIENTSECRETREGENERATED": "secreto del cliente generado.",
      "DELETED": "App borrada.",
      "CONFIGCHANGED": "¡Cambios detectados!"
    }
  },
  "GENDERS": {
    "0": "Desconocido",
    "1": "Mujer",
    "2": "Hombre",
    "3": "Otro"
  },
  "LANGUAGES": {
    "de": "Deutsch",
    "en": "English",
    "es": "Español",
    "fr": "Français",
    "it": "Italiano",
    "ja": "日本語",
    "pl": "Polski",
    "zh": "简体中文",
    "bg": "Български",
    "pt": "Portuguese",
    "mk": "Македонски",
    "cs": "Čeština",
    "ru": "Русский",
    "nl": "Nederlands"
  },
  "MEMBER": {
    "ADD": "Añadir un Mánager",
    "CREATIONTYPE": "Tipo de creación",
    "CREATIONTYPES": {
      "3": "IAM",
      "2": "Organización",
      "0": "Proyecto propio",
      "1": "Proyecto con acceso concedido",
      "4": "Proyecto"
    },
    "EDITROLE": "Editar roles",
    "EDITFOR": "Editar los roles para el usuario: {{value}}",
    "DIALOG": {
      "DELETE_TITLE": "Eliminar Mánager",
      "DELETE_DESCRIPTION": "Estás a punto de eliminar un mánager. ¿Estás seguro?"
    },
    "SHOWDETAILS": "Mostrar detalles"
  },
  "ROLESLABEL": "Roles",
  "GRANTS": {
    "TITLE": "Autorizaciones",
    "DESC": "Estas son todas las autorizaciones de tu organización.",
    "DELETE": "Borrar autorización",
    "EMPTY": "No se encontraron autorizaciones",
    "ADD": "Crear autorización",
    "ADD_BTN": "Nueva",
    "PROJECT": {
      "TITLE": "Autorización",
      "DESCRIPTION": "Define las autorizaciones para el proyecto especificado. Ten en cuenta que solo puedes ver entradas de los proyectos y usuarios para los que tienes permisos."
    },
    "USER": {
      "TITLE": "Autorización",
      "DESCRIPTION": "Define las autorizaciones para el usuario especificado. Ten en cuenta que solo puedes ver entradas de los proyectos y usuarios para los que tienes permisos."
    },
    "CREATE": {
      "TITLE": "Crear autorización",
      "DESCRIPTION": "Buscar la organización, el proyecto, y los roles correspondientes."
    },
    "EDIT": {
      "TITLE": "Cambiar autorización"
    },
    "DETAIL": {
      "TITLE": "Detalles de autorización",
      "DESCRIPTION": "Aquí puedes ver todos los detalles de la autorización."
    },
    "TOAST": {
      "UPDATED": "Autorización actualizada.",
      "REMOVED": "Autorización eliminada",
      "BULKREMOVED": "Autorizaciones eliminadas.",
      "CANTSHOWINFO": "No puedes visitar el perfil de este usuario porque no eres miembro de la organización a la que pertenece este usuario."
    },
    "DIALOG": {
      "DELETE_TITLE": "Borrar autorización",
      "DELETE_DESCRIPTION": "Estás a punto de borrar una autorización. ¿Quieres continuar?",
      "BULK_DELETE_TITLE": "Borrar autorizaciones",
      "BULK_DELETE_DESCRIPTION": "Estás a punto de borrar múltiples autorizaciones. ¿Quieres continuar?"
    }
  },
  "CHANGES": {
    "LISTTITLE": "Últimos cambios",
    "BOTTOM": "Has llegado al final de la lista.",
    "LOADMORE": "Cargar más",
    "ORG": {
      "TITLE": "Actividad",
      "DESCRIPTION": "Aquí puedes ver los últimos eventos que han generado un cambio de organización."
    },
    "PROJECT": {
      "TITLE": "Actividad",
      "DESCRIPTION": "Aquí puedes ver los últimos eventos que han generado un cambio de proyecto."
    },
    "USER": {
      "TITLE": "Actividad",
      "DESCRIPTION": "Aquí puedes ver los últimos eventos que han generado un cambio de usuario."
    }
  }
}<|MERGE_RESOLUTION|>--- conflicted
+++ resolved
@@ -1377,11 +1377,8 @@
       }
     },
     "SMTP": {
-<<<<<<< HEAD
       "TITLE": "Ajustes SMTP",
       "DESCRIPTION": "Descripción",
-=======
->>>>>>> 2d25244c
       "SENDERADDRESS": "Dirección email del emisor",
       "SENDERNAME": "Nombre del emisor",
       "REPLYTOADDRESS": "Dirección Reply-To",
